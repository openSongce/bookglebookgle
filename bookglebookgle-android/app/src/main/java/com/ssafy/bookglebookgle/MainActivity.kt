package com.ssafy.bookglebookgle

import android.os.Build
import com.ssafy.bookglebookgle.ui.screen.LoginScreen

import android.os.Bundle
import android.util.Log
import androidx.activity.ComponentActivity
import androidx.activity.compose.setContent
<<<<<<< HEAD
import androidx.activity.enableEdgeToEdge
import androidx.compose.foundation.layout.Column
import androidx.compose.foundation.layout.fillMaxSize
import androidx.compose.foundation.layout.padding
import androidx.compose.foundation.lazy.LazyColumn
import androidx.compose.material3.MaterialTheme
import androidx.compose.material3.Scaffold
import androidx.compose.material3.Surface
import androidx.compose.material3.Text
import androidx.compose.runtime.Composable
import androidx.compose.ui.Modifier
import androidx.compose.ui.tooling.preview.Preview
import androidx.hilt.navigation.compose.hiltViewModel
import androidx.navigation.NavController
import com.ssafy.bookglebookgle.navigation.MainNavigation
import com.ssafy.bookglebookgle.ui.theme.BookgleBookgleTheme
import dagger.hilt.android.AndroidEntryPoint
=======
import androidx.compose.animation.EnterTransition
import androidx.compose.animation.ExitTransition
import androidx.compose.animation.ExperimentalAnimationApi
import androidx.compose.animation.core.tween
import androidx.compose.animation.fadeIn
import androidx.compose.animation.fadeOut
import androidx.compose.animation.scaleIn
import androidx.compose.animation.scaleOut
import androidx.compose.animation.slideInHorizontally
import androidx.compose.animation.slideInVertically
import androidx.compose.animation.slideOutHorizontally
import androidx.compose.animation.slideOutVertically
import androidx.compose.foundation.layout.fillMaxWidth
import androidx.compose.material3.MaterialTheme
import androidx.compose.material3.Surface
import androidx.compose.ui.Modifier
import androidx.navigation.compose.NavHost
import com.google.accompanist.navigation.animation.composable
import androidx.navigation.compose.rememberNavController
import com.google.accompanist.navigation.animation.AnimatedNavHost
import com.google.accompanist.navigation.animation.rememberAnimatedNavController
import com.ssafy.bookglebookgle.ui.screen.SplashScreen
import com.ssafy.bookglebookgle.ui.theme.BookgleBookgleTheme
import dagger.hilt.android.AndroidEntryPoint
import androidx.core.splashscreen.SplashScreen.Companion.installSplashScreen
import com.ssafy.bookglebookgle.ui.screen.MainScreen
import com.ssafy.bookglebookgle.ui.screen.RegisterScreen

>>>>>>> c159fcd3

@AndroidEntryPoint
class MainActivity : ComponentActivity() {

    @OptIn(ExperimentalAnimationApi::class)
    override fun onCreate(savedInstanceState: Bundle?) {
        super.onCreate(savedInstanceState)

        if (Build.VERSION.SDK_INT >= Build.VERSION_CODES.S) {
            installSplashScreen().setKeepOnScreenCondition { false }
        }

        setContent {
            BookgleBookgleTheme {
<<<<<<< HEAD
                Surface(
                    modifier = Modifier.fillMaxSize(),
                    color = MaterialTheme.colorScheme.background
                ) {
                    MainNavigation()
=======
                val navController = rememberAnimatedNavController()
                Surface(modifier = Modifier.fillMaxWidth( ), color = MaterialTheme.colorScheme.background) {
                    AnimatedNavHost(
                        navController = navController,
                        startDestination = "splash",
                        enterTransition = { EnterTransition.None },
                        exitTransition = { ExitTransition.None },
                        popEnterTransition = { EnterTransition.None },
                        popExitTransition = { ExitTransition.None }



                    ) {
                        composable("splash") { SplashScreen(navController) }
                        composable("login") { LoginScreen(navController) }
                        composable("main") { MainScreen(navController)}
                        composable("register"){ RegisterScreen(navController) }
                    }


>>>>>>> c159fcd3
                }

            }
        }
    }
}<|MERGE_RESOLUTION|>--- conflicted
+++ resolved
@@ -4,47 +4,16 @@
 import com.ssafy.bookglebookgle.ui.screen.LoginScreen
 
 import android.os.Bundle
-import android.util.Log
 import androidx.activity.ComponentActivity
 import androidx.activity.compose.setContent
-<<<<<<< HEAD
-import androidx.activity.enableEdgeToEdge
-import androidx.compose.foundation.layout.Column
-import androidx.compose.foundation.layout.fillMaxSize
-import androidx.compose.foundation.layout.padding
-import androidx.compose.foundation.lazy.LazyColumn
 import androidx.compose.material3.MaterialTheme
-import androidx.compose.material3.Scaffold
 import androidx.compose.material3.Surface
-import androidx.compose.material3.Text
-import androidx.compose.runtime.Composable
-import androidx.compose.ui.Modifier
-import androidx.compose.ui.tooling.preview.Preview
-import androidx.hilt.navigation.compose.hiltViewModel
-import androidx.navigation.NavController
-import com.ssafy.bookglebookgle.navigation.MainNavigation
-import com.ssafy.bookglebookgle.ui.theme.BookgleBookgleTheme
-import dagger.hilt.android.AndroidEntryPoint
-=======
 import androidx.compose.animation.EnterTransition
 import androidx.compose.animation.ExitTransition
 import androidx.compose.animation.ExperimentalAnimationApi
-import androidx.compose.animation.core.tween
-import androidx.compose.animation.fadeIn
-import androidx.compose.animation.fadeOut
-import androidx.compose.animation.scaleIn
-import androidx.compose.animation.scaleOut
-import androidx.compose.animation.slideInHorizontally
-import androidx.compose.animation.slideInVertically
-import androidx.compose.animation.slideOutHorizontally
-import androidx.compose.animation.slideOutVertically
 import androidx.compose.foundation.layout.fillMaxWidth
-import androidx.compose.material3.MaterialTheme
-import androidx.compose.material3.Surface
 import androidx.compose.ui.Modifier
-import androidx.navigation.compose.NavHost
 import com.google.accompanist.navigation.animation.composable
-import androidx.navigation.compose.rememberNavController
 import com.google.accompanist.navigation.animation.AnimatedNavHost
 import com.google.accompanist.navigation.animation.rememberAnimatedNavController
 import com.ssafy.bookglebookgle.ui.screen.SplashScreen
@@ -54,7 +23,6 @@
 import com.ssafy.bookglebookgle.ui.screen.MainScreen
 import com.ssafy.bookglebookgle.ui.screen.RegisterScreen
 
->>>>>>> c159fcd3
 
 @AndroidEntryPoint
 class MainActivity : ComponentActivity() {
@@ -69,13 +37,6 @@
 
         setContent {
             BookgleBookgleTheme {
-<<<<<<< HEAD
-                Surface(
-                    modifier = Modifier.fillMaxSize(),
-                    color = MaterialTheme.colorScheme.background
-                ) {
-                    MainNavigation()
-=======
                 val navController = rememberAnimatedNavController()
                 Surface(modifier = Modifier.fillMaxWidth( ), color = MaterialTheme.colorScheme.background) {
                     AnimatedNavHost(
@@ -96,7 +57,6 @@
                     }
 
 
->>>>>>> c159fcd3
                 }
 
             }
