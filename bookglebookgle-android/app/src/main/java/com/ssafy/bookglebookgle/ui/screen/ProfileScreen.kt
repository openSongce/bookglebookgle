package com.ssafy.bookglebookgle.ui.screen

import android.util.Log
import androidx.compose.foundation.BorderStroke
import androidx.compose.foundation.Canvas
import androidx.compose.foundation.background
import androidx.compose.foundation.border
import androidx.compose.foundation.clickable
import androidx.compose.foundation.layout.*
import androidx.compose.foundation.shape.CircleShape
import androidx.compose.foundation.shape.RoundedCornerShape
import androidx.compose.foundation.text.selection.LocalTextSelectionColors
import androidx.compose.foundation.text.selection.TextSelectionColors
import androidx.compose.material3.*
import androidx.compose.runtime.Composable
import androidx.compose.runtime.CompositionLocalProvider
import androidx.compose.runtime.LaunchedEffect
import androidx.compose.runtime.collectAsState
import androidx.compose.runtime.getValue
import androidx.compose.runtime.mutableStateOf
import androidx.compose.runtime.remember
import androidx.compose.runtime.setValue
import androidx.compose.ui.Alignment
import androidx.compose.ui.Modifier
import androidx.compose.ui.draw.clip
import androidx.compose.ui.graphics.Color
import androidx.compose.ui.graphics.StrokeCap
import androidx.compose.ui.graphics.drawscope.Stroke
import androidx.compose.ui.layout.ContentScale
import androidx.compose.ui.platform.LocalContext
import androidx.compose.ui.res.painterResource
import androidx.compose.ui.text.font.FontWeight
import androidx.compose.ui.unit.Dp
import androidx.compose.ui.unit.dp
import androidx.compose.ui.unit.sp
import androidx.hilt.navigation.compose.hiltViewModel
import androidx.navigation.NavHostController
import coil.compose.AsyncImage
import coil.request.ImageRequest
import com.ssafy.bookglebookgle.R
import com.ssafy.bookglebookgle.navigation.NavKeys
import com.ssafy.bookglebookgle.navigation.Screen
import com.ssafy.bookglebookgle.ui.component.CustomTopAppBar
import com.ssafy.bookglebookgle.ui.theme.BaseColor
import com.ssafy.bookglebookgle.ui.theme.DeepMainColor
import com.ssafy.bookglebookgle.util.ScreenSize
import com.ssafy.bookglebookgle.viewmodel.ProfileUiState
import com.ssafy.bookglebookgle.viewmodel.ProfileViewModel
<<<<<<< HEAD
import java.util.Locale
=======
import kotlinx.coroutines.launch
>>>>>>> 9424ed06

@Composable
fun RatingStatisticItem(label: String, rating: Float, modifier: Modifier = Modifier) {
    val screenW = ScreenSize.width
    val screenH = ScreenSize.height

    Column(
        modifier = modifier,
        horizontalAlignment = Alignment.Start
    ) {
        Row(
            verticalAlignment = Alignment.CenterVertically,
            horizontalArrangement = Arrangement.spacedBy(6.dp)
        ){
            Text(
                text = label,
                fontSize = screenW.value.times(0.032f).sp,
                color = Color(0xFF8D7E6E),
                fontWeight = FontWeight.Normal
            )

            Icon(
                painter = painterResource(id = R.drawable.ic_star),
                contentDescription = "Rating Icon",
                tint = Color.Unspecified, // 금색
                modifier = Modifier.size(screenW * 0.05f)
            )
        }


        Spacer(modifier = Modifier.height(screenH * 0.005f))

        Text(
            text = String.format(Locale.getDefault(), "%.2f", rating), // 두 자리 반올림 + 0 채움
            fontSize = screenW.value.times(0.065f).sp,
            fontWeight = FontWeight.Bold,
            color = Color.Black
        )
    }
}



@OptIn(ExperimentalMaterial3Api::class)
@Composable
fun ProfileScreen(navController: NavHostController, viewModel: ProfileViewModel = hiltViewModel()) {
    val profileImageSize = ScreenSize.width * 0.3f
    val iconSize = profileImageSize * 0.25f


    Column(
        modifier = Modifier.fillMaxSize(),
        horizontalAlignment = Alignment.CenterHorizontally
    ) {

        val logoutDone by viewModel.logoutCompleted.collectAsState()
        val uiState by viewModel.uiState.collectAsState()
        val saving by viewModel.saving.collectAsState()
        val nicknameError by viewModel.nicknameError.collectAsState()
        val snackbar = remember { SnackbarHostState() }
        val showEditor = remember { androidx.compose.runtime.mutableStateOf(false) }

        LaunchedEffect(Unit) {
            viewModel.loadProfile()
        }

        LaunchedEffect(Unit) {
            viewModel.events.collect { message ->
                launch {
                    try {
                        snackbar.currentSnackbarData?.dismiss() // 기존 스낵바 즉시 종료
                        snackbar.showSnackbar(
                            message = message,
                            duration = SnackbarDuration.Short // 짧은 duration 설정
                        )
                    } catch (e: Exception) {
                        Log.e("ProfileScreen", "Snackbar error: ${e.message}")
                    }
                }
            }
        }

        LaunchedEffect(Unit) {
            viewModel.saved.collect { showEditor.value = false }
        }

        if (logoutDone) {
            LaunchedEffect(Unit) {
                navController.navigate(Screen.LoginScreen.route) {
                    popUpTo(Screen.MainScreen.route) { inclusive = true }
                }
            }
        }

        CustomTopAppBar(title = "my_page", navController)

        Spacer(modifier = Modifier.height(ScreenSize.height * 0.03f))

        // 프로필 이미지 + 연필 아이콘
        when (val state = uiState) {
            is ProfileUiState.Loading -> {
                CircularProgressIndicator()
            }

            is ProfileUiState.Error -> {
                Text(text = state.message, color = Color.Red)
                Spacer(Modifier.height(12.dp))
                Button(onClick = { viewModel.loadProfile() }) { Text("다시 시도") }
            }

            is ProfileUiState.Success -> {
                val data = state.data
                val profileImageSize = ScreenSize.width * 0.3f
                val iconSize = profileImageSize * 0.25f

                // 프로필 이미지/컬러 뱃지
                Box(
                    modifier = Modifier.size(profileImageSize),
                    contentAlignment = Alignment.BottomEnd
                ) {
                    val avatarSize = ScreenSize.width * 0.3f

                    MemberAvatar(
                        nickname = data.nickname,
                        colorHex = data.profileColor,
                        size = avatarSize
                    )


                    // 우측 하단 편집 아이콘
                    Box(
                        modifier = Modifier
                            .size(iconSize)
                            .clip(CircleShape)
                            .border(1.dp, Color(0x11000000), CircleShape)
                            .background(Color.White)
                            .clickable { showEditor.value = true },
                        contentAlignment = Alignment.Center
                    ) {
                        Icon(
                            painter = painterResource(id = R.drawable.ic_edit),
                            contentDescription = "수정",
                            tint = Color.Black,
                            modifier = Modifier.size(iconSize * 0.6f) // fillMaxSize 대신 적절한 크기로
                        )
                    }
                }

                Spacer(modifier = Modifier.height(ScreenSize.height * 0.015f))

                Text(
                    data.nickname,
                    fontSize = ScreenSize.width.value.times(0.05f).sp,
                    fontWeight = FontWeight.Bold
                )
                Text(
                    data.email,
                    fontSize = ScreenSize.width.value.times(0.035f).sp,
                    color = Color(0xFF8D7E6E)
                )

                Spacer(modifier = Modifier.height(ScreenSize.height * 0.03f))

                // 구분선
                Box(
                    modifier = Modifier
                        .fillMaxWidth()
                        .height(1.dp)
                        .padding(horizontal = ScreenSize.width * 0.08f)
                        .background(Color(0xFFE5E5E5))
                )

                Spacer(modifier = Modifier.height(ScreenSize.height * 0.03f))

                // 버튼들
                Row(
                    modifier = Modifier
                        .fillMaxWidth()
                        .padding(horizontal = ScreenSize.width * 0.08f),
                    horizontalArrangement = Arrangement.spacedBy(ScreenSize.width * 0.04f)
                ) {
                    ProfileItemHorizontal("내 책장", Modifier.weight(1f)) {
                        val userId: Long = viewModel.userId.value
                            navController.currentBackStackEntry
                                ?.savedStateHandle
                                ?.set(NavKeys.USER_ID, userId)

                        navController.navigate(Screen.MyBookShelfScreen.route)
                    }

                    ProfileItemHorizontal("로그아웃", Modifier.weight(1f)) {
                        viewModel.logout()
                    }
                }

                Spacer(modifier = Modifier.height(ScreenSize.height * 0.04f))

                // 내 통계
                Column(
                    modifier = Modifier
                        .fillMaxWidth()
                        .padding(horizontal = ScreenSize.width * 0.08f)
                ) {
                    Text(
                        "내 통계",
                        fontSize = ScreenSize.width.value.times(0.060f).sp,
                        fontWeight = FontWeight.Bold
                    )

                    Spacer(modifier = Modifier.height(ScreenSize.height * 0.02f))

                    Row(
                        modifier = Modifier.fillMaxWidth(),
                        horizontalArrangement = Arrangement.spacedBy(ScreenSize.width * 0.08f),
                        verticalAlignment = Alignment.CenterVertically
                    ) {
                        // 서버 값 적용
                        CircularProgressChart(
                            totalMeetings = data.participatedGroups,
                            completedMeetings = data.completedGroups,
                            modifier = Modifier.weight(1.5f)
                        )

                        Column(
                            modifier = Modifier.weight(1f),
                            verticalArrangement = Arrangement.spacedBy(ScreenSize.height * 0.025f)
                        ) {
                            RatingStatisticItem(
                                label = "내 평점",
                                rating = data.avgRating
                            )
                            SimpleStatisticItem(
                                label = "총 활동 시간",
                                value = "${data.prettyActiveTime}"
                            )
                        }
                    }
                }

                if (showEditor.value) {
                    val sheetState = rememberModalBottomSheetState(skipPartiallyExpanded = true)
                    ModalBottomSheet(
                        onDismissRequest = { showEditor.value = false },
                        sheetState = sheetState
                    ) {
                        EditProfileSheetContent(
                            currentNickname = data.nickname,
                            currentColorHex = data.profileColor,
                            saving = saving,
                            nicknameError = nicknameError,
                            onCancel = { showEditor.value = false },
                            onSave = { newNick, newHex ->
                                viewModel.updateProfile(newNick, newHex)
                            }
                        )
                    }
                }
            }
        }
    }
}

@Composable
fun CircularProgressChart(
    totalMeetings: Int,
    completedMeetings: Int,
    modifier: Modifier = Modifier
) {
    val completionRate = if (totalMeetings > 0) completedMeetings.toFloat() / totalMeetings else 0f
    val screenW = ScreenSize.width

    Column(
        modifier = modifier,
        horizontalAlignment = Alignment.CenterHorizontally
    ) {
        Box(
            contentAlignment = Alignment.Center,
            modifier = Modifier.size(screenW * 0.35f)
        ) {
            Canvas(
                modifier = Modifier.fillMaxSize()
            ) {
                val strokeWidth = 12.dp.toPx()
                val radius = (size.minDimension - strokeWidth) / 2
                val center = androidx.compose.ui.geometry.Offset(size.width / 2, size.height / 2)

                // 배경 원
                drawCircle(
                    color = Color(0xFFE5E5E5),
                    radius = radius,
                    center = center,
                    style = Stroke(width = strokeWidth, cap = StrokeCap.Round)
                )

                // 진행률 원호
                if (completionRate > 0f) {
                    drawArc(
                        color = Color(0xFF5B7FFF),
                        startAngle = -90f,
                        sweepAngle = 360f * completionRate,
                        useCenter = false,
                        style = Stroke(width = strokeWidth, cap = StrokeCap.Round),
                        topLeft = androidx.compose.ui.geometry.Offset(
                            center.x - radius,
                            center.y - radius
                        ),
                        size = androidx.compose.ui.geometry.Size(radius * 2, radius * 2)
                    )
                }
            }

            // 중앙 텍스트
            Column(
                horizontalAlignment = Alignment.CenterHorizontally
            ) {
                Text(
                    text = "${(completionRate * 100).toInt()}%",
                    fontSize = screenW.value.times(0.045f).sp,
                    fontWeight = FontWeight.Bold,
                    color = Color.Black
                )
                Text(
                    text = "완료율",
                    fontSize = screenW.value.times(0.025f).sp,
                    color = Color(0xFF8D7E6E)
                )
            }
        }

        Spacer(modifier = Modifier.height(ScreenSize.height * 0.01f))

        // 범례
        Row(
            horizontalArrangement = Arrangement.spacedBy(ScreenSize.width * 0.03f),
            verticalAlignment = Alignment.CenterVertically
        ) {
            LegendItem(
                color = Color(0xFF5B7FFF),
                label = "완료",
                value = completedMeetings.toString()
            )
            LegendItem(
                color = Color(0xFFE5E5E5),
                label = "미완료",
                value = (totalMeetings - completedMeetings).toString()
            )
        }
    }
}

@Composable
fun LegendItem(
    color: Color,
    label: String,
    value: String
) {
    val screenW = ScreenSize.width

    Row(
        verticalAlignment = Alignment.CenterVertically,
        horizontalArrangement = Arrangement.spacedBy(4.dp)
    ) {
        Box(
            modifier = Modifier
                .size(8.dp)
                .background(color, CircleShape)
        )
        Text(
            text = "$label $value",
            fontSize = screenW.value.times(0.025f).sp,
            color = Color(0xFF8D7E6E)
        )
    }
}

@Composable
fun ProfileItemHorizontal(label: String, modifier: Modifier = Modifier, onClick: () -> Unit) {
    val screenW = ScreenSize.width
    val screenH = ScreenSize.height

    Box(
        modifier = modifier
            .clip(RoundedCornerShape(screenW * 0.05f))
            .background(Color(0xFFF5F2F1))
            .clickable { onClick() }
            .padding(vertical = screenH * 0.018f),
        contentAlignment = Alignment.Center
    ) {
        Text(
            text = label,
            fontSize = screenW.value.times(0.04f).sp,
            fontWeight = FontWeight.Medium,
            color = Color.Black
        )
    }
}

@Composable
fun SimpleStatisticItem(label: String, value: String, modifier: Modifier = Modifier) {
    val screenW = ScreenSize.width
    val screenH = ScreenSize.height

    Column(
        modifier = modifier,
        horizontalAlignment = Alignment.Start
    ) {
        Text(
            text = label,
            fontSize = screenW.value.times(0.032f).sp,
            color = Color(0xFF8D7E6E),
            fontWeight = FontWeight.Normal
        )

        Spacer(modifier = Modifier.height(screenH * 0.005f))

        Text(
            text = value,
            fontSize = screenW.value.times(0.065f).sp,
            fontWeight = FontWeight.Bold,
            color = Color.Black
        )
    }
}

@Composable
private fun MemberAvatar(
    nickname: String,
    colorHex: String?,
    size: Dp = ScreenSize.width * 0.12f
) {
    val bg = remember(colorHex) { hexToColorOrDefault(colorHex) }

    Box(
        modifier = Modifier
            .size(size)
            .clip(CircleShape)
            .background(bg),
        contentAlignment = Alignment.Center
    ) {
//        val initial = nickname.firstOrNull()?.uppercaseChar()?.toString() ?: "?"
//        Text(
//            text = initial,
//            color = Color.White,
//            fontWeight = FontWeight.Bold,
//            fontSize = (size.value * 0.45f).sp
//        )
        Icon(
            painter = painterResource(id = R.drawable.cat_no_bg),
            contentDescription = "Rating Icon",
            tint = Color.Unspecified,
            modifier = Modifier.size((size.value * 0.8f).dp)
        )
    }
}

@Composable
private fun EditProfileSheetContent(
    currentNickname: String,
    currentColorHex: String?,
    saving: Boolean,
    nicknameError: String?,
    onCancel: () -> Unit,
    onSave: (String, String?) -> Unit
) {
    var nickname by remember { mutableStateOf(currentNickname) }
    var colorInput by remember { mutableStateOf(currentColorHex ?: "") }

    val previewColor = hexToColorOrDefault(colorInput)

    Column(
        modifier = Modifier
            .fillMaxWidth()
            .padding(start = 20.dp, end = 20.dp, bottom = 24.dp),
        verticalArrangement = Arrangement.spacedBy(16.dp)
    ) {
        Row{
            Text("프로필 수정", fontSize = 18.sp, color = DeepMainColor)
            Spacer(modifier = Modifier.width(6.dp))
            Icon(
                painter = painterResource(id = R.drawable.ic_edit),
                contentDescription = "Edit Icon",
                tint = DeepMainColor,
                modifier = Modifier.size(20.dp)
            )
        }


        // 미리보기
        Row(verticalAlignment = Alignment.CenterVertically) {
            Box(
                modifier = Modifier
                    .size(48.dp)
                    .clip(CircleShape)
                    .background(previewColor),
                contentAlignment = Alignment.Center
            ) {
                val initial = nickname.firstOrNull()?.uppercaseChar()?.toString() ?: "?"
                Text(initial, color = Color.White, fontWeight = FontWeight.Bold)
            }
            Spacer(Modifier.width(12.dp))
            Text(nickname, fontWeight = FontWeight.SemiBold)
        }

        // 닉네임
        CompositionLocalProvider(
            LocalTextSelectionColors provides TextSelectionColors(
                handleColor = BaseColor,
                backgroundColor = BaseColor.copy(alpha = 0.3f)
            )
        ) {
            OutlinedTextField(
                value = nickname,
                onValueChange = { if (!saving) nickname = it },
                label = { Text("닉네임") },
                singleLine = true,
                enabled = !saving,
                isError = nicknameError != null,
                supportingText = {
                    if (nicknameError != null) {
                        Text(nicknameError, color = MaterialTheme.colorScheme.error)
                    }
                },
                modifier = Modifier.fillMaxWidth(),
                shape = RoundedCornerShape(8.dp),
                colors = OutlinedTextFieldDefaults.colors(
                    focusedBorderColor = BaseColor,
                    focusedLabelColor = BaseColor,
                    cursorColor = BaseColor
                )
            )
        }

        // 컬러 HEX
        CompositionLocalProvider(
            LocalTextSelectionColors provides TextSelectionColors(
                handleColor = BaseColor,
                backgroundColor = BaseColor.copy(alpha = 0.3f)
            )
        ) {
            OutlinedTextField(
                value = colorInput,
                onValueChange = { if (!saving) colorInput = it },
                label = { Text("프로필 색상 (예: #5B7FFF)") },
                singleLine = true,
                enabled = !saving,
                supportingText = {
                    val valid = isValidHex(colorInput)
                    Text(
                        if (valid) "유효한 색상입니다" else "형식: #RRGGBB 또는 RRGGBB",
                        color = if (valid) Color(0xFF4CAF50) else Color(0xFFD32F2F)
                    )
                },
                modifier = Modifier.fillMaxWidth(),
                shape = RoundedCornerShape(8.dp),
                colors = OutlinedTextFieldDefaults.colors(
                    focusedBorderColor = BaseColor,
                    focusedLabelColor = BaseColor,
                    cursorColor = BaseColor
                )
            )
        }

        // 팔레트(선택 사항)
        val palette = listOf("#5B7FFF", "#FF6B6B", "#7DDA58", "#FFB74D", "#9C27B0", "#00897B")
        FlowRowMainAxisWrap {
            palette.forEach { hex ->
                ColorChip(
                    hex = hex,
                    enabled = !saving, // 저장 중일 때 비활성화
                    onClick = {
                        if (!saving) colorInput = hex
                    }
                )
            }
        }

        Row(
            horizontalArrangement = Arrangement.spacedBy(8.dp),
            modifier = Modifier.fillMaxWidth()
        ) {
            OutlinedButton(
                onClick = onCancel,
                modifier = Modifier.weight(1f),
                enabled = !saving,
                shape = RoundedCornerShape(8.dp),
                colors = ButtonDefaults.outlinedButtonColors(
                    contentColor = BaseColor,
                    disabledContentColor = BaseColor.copy(alpha = 0.6f)
                ),
                border = BorderStroke(1.dp, BaseColor)
            ) {
                Text("취소")
            }

            Button(
                onClick = {
                    if (!saving) { // 추가 안전장치
                        val normalized = normalizeHexOrNull(colorInput)
                        onSave(nickname.trim(), normalized)
                    }
                },
                modifier = Modifier.weight(1f),
                enabled = !saving && nickname.isNotBlank(),
                shape = RoundedCornerShape(8.dp),
                colors = ButtonDefaults.buttonColors(
                    containerColor = BaseColor,
                    contentColor = Color.White,
                    disabledContainerColor = BaseColor.copy(alpha = 0.6f),
                    disabledContentColor = Color.White.copy(alpha = 0.7f)
                )
            ) {
                if (saving) {
                    CircularProgressIndicator(
                        strokeWidth = 2.dp,
                        modifier = Modifier.size(18.dp),
                        color = Color.White
                    )
                } else {
                    Text("저장")
                }
            }
        }
        Spacer(Modifier.height(12.dp))
    }
}

@Composable
private fun ColorChip(hex: String, enabled: Boolean = true, onClick: () -> Unit) {
    val color = hexToColorOrDefault(hex)
    Box(
        modifier = Modifier
            .size(32.dp)
            .clip(CircleShape)
            .background(if (enabled) color else color.copy(alpha = 0.5f))
            .border(1.dp, Color(0x11000000), CircleShape)
            .clickable(enabled = enabled) { onClick() }
    )
}

@Composable
private fun FlowRowMainAxisWrap(content: @Composable () -> Unit) {
    // 간단 대체: 가로 스페이싱만 필요한 경우 Row로 감싸도 OK.
    Row(
        horizontalArrangement = Arrangement.spacedBy(10.dp),
        verticalAlignment = Alignment.CenterVertically,
        modifier = Modifier.fillMaxWidth()
    ) { content() }
}

private fun isValidHex(input: String): Boolean {
    val t = input.trim().uppercase()
    val s = if (t.startsWith("#")) t.drop(1) else t
    return s.length == 6 && s.all { it in "0123456789ABCDEF" }
}

private fun normalizeHexOrNull(input: String?): String? {
    if (input.isNullOrBlank()) return null
    val t = input.trim().uppercase()
    val s = if (t.startsWith("#")) t else "#$t"
    return if (isValidHex(s)) s else null
}

private fun hexToColorOrDefault(input: String?): Color =
    runCatching {
        val s = normalizeHexOrNull(input) ?: "#E0E0E0"
        Color(android.graphics.Color.parseColor(s))
    }.getOrDefault(Color(0xFFE0E0E0))<|MERGE_RESOLUTION|>--- conflicted
+++ resolved
@@ -6,7 +6,9 @@
 import androidx.compose.foundation.background
 import androidx.compose.foundation.border
 import androidx.compose.foundation.clickable
+import androidx.compose.foundation.horizontalScroll
 import androidx.compose.foundation.layout.*
+import androidx.compose.foundation.rememberScrollState
 import androidx.compose.foundation.shape.CircleShape
 import androidx.compose.foundation.shape.RoundedCornerShape
 import androidx.compose.foundation.text.selection.LocalTextSelectionColors
@@ -46,11 +48,21 @@
 import com.ssafy.bookglebookgle.util.ScreenSize
 import com.ssafy.bookglebookgle.viewmodel.ProfileUiState
 import com.ssafy.bookglebookgle.viewmodel.ProfileViewModel
-<<<<<<< HEAD
+import kotlinx.coroutines.launch
 import java.util.Locale
-=======
-import kotlinx.coroutines.launch
->>>>>>> 9424ed06
+
+// 키 문자열 ↔ 로컬 드로어블 매핑
+private val AVATAR_RES_MAP = mapOf(
+    "whitebear" to R.drawable.whitebear_no_bg,
+    "penguin"   to R.drawable.penguin_no_bg,
+    "squirrel"  to R.drawable.squirrel_no_bg,
+    "rabbit"    to R.drawable.rabbit_no_bg,
+    "dog"       to R.drawable.dog_no_bg,
+    "cat"       to R.drawable.cat_no_bg
+)
+
+private fun keyToResId(key: String?): Int? = key?.let { AVATAR_RES_MAP[it] }
+
 
 @Composable
 fun RatingStatisticItem(label: String, rating: Float, modifier: Modifier = Modifier) {
@@ -176,6 +188,7 @@
                     MemberAvatar(
                         nickname = data.nickname,
                         colorHex = data.profileColor,
+                        profileImgKey = data.profileImgUrl,
                         size = avatarSize
                     )
 
@@ -299,11 +312,12 @@
                         EditProfileSheetContent(
                             currentNickname = data.nickname,
                             currentColorHex = data.profileColor,
+                            currentImageKey = data.profileImgUrl,
                             saving = saving,
                             nicknameError = nicknameError,
                             onCancel = { showEditor.value = false },
-                            onSave = { newNick, newHex ->
-                                viewModel.updateProfile(newNick, newHex)
+                            onSave = { newNick, newHex, imageKey ->
+                                viewModel.updateProfile(newNick, newHex, imageKey)
                             }
                         )
                     }
@@ -479,9 +493,11 @@
 private fun MemberAvatar(
     nickname: String,
     colorHex: String?,
+    profileImgKey: String? = null,
     size: Dp = ScreenSize.width * 0.12f
 ) {
     val bg = remember(colorHex) { hexToColorOrDefault(colorHex) }
+    val resId = remember(profileImgKey) { keyToResId(profileImgKey) }
 
     Box(
         modifier = Modifier
@@ -490,19 +506,22 @@
             .background(bg),
         contentAlignment = Alignment.Center
     ) {
-//        val initial = nickname.firstOrNull()?.uppercaseChar()?.toString() ?: "?"
-//        Text(
-//            text = initial,
-//            color = Color.White,
-//            fontWeight = FontWeight.Bold,
-//            fontSize = (size.value * 0.45f).sp
-//        )
-        Icon(
-            painter = painterResource(id = R.drawable.cat_no_bg),
-            contentDescription = "Rating Icon",
-            tint = Color.Unspecified,
-            modifier = Modifier.size((size.value * 0.8f).dp)
-        )
+        if (resId != null) {
+            Icon(
+                painter = painterResource(id = resId),
+                contentDescription = "avatar",
+                tint = Color.Unspecified,
+                modifier = Modifier.size(size * 0.8f)
+            )
+        } else {
+            val initial = nickname.firstOrNull()?.uppercaseChar()?.toString() ?: "?"
+            Text(
+                text = initial,
+                color = Color.White,
+                fontWeight = FontWeight.Bold,
+                fontSize = (size.value * 0.45f).sp
+            )
+        }
     }
 }
 
@@ -512,13 +531,19 @@
     currentColorHex: String?,
     saving: Boolean,
     nicknameError: String?,
+    currentImageKey: String?,
     onCancel: () -> Unit,
-    onSave: (String, String?) -> Unit
+    onSave: (String, String?, String?) -> Unit
 ) {
     var nickname by remember { mutableStateOf(currentNickname) }
     var colorInput by remember { mutableStateOf(currentColorHex ?: "") }
+    var selectedImageKey by remember { mutableStateOf(currentImageKey) }
 
     val previewColor = hexToColorOrDefault(colorInput)
+    val avatarPreviewSize = ScreenSize.width * 0.12f
+    val chipSize = ScreenSize.width * 0.16f
+    val chipGap  = ScreenSize.width * 0.03f
+    val borderW  = ScreenSize.width * 0.0025f  // ≈ 1dp 느낌
 
     Column(
         modifier = Modifier
@@ -540,17 +565,13 @@
 
         // 미리보기
         Row(verticalAlignment = Alignment.CenterVertically) {
-            Box(
-                modifier = Modifier
-                    .size(48.dp)
-                    .clip(CircleShape)
-                    .background(previewColor),
-                contentAlignment = Alignment.Center
-            ) {
-                val initial = nickname.firstOrNull()?.uppercaseChar()?.toString() ?: "?"
-                Text(initial, color = Color.White, fontWeight = FontWeight.Bold)
-            }
-            Spacer(Modifier.width(12.dp))
+            MemberAvatar(
+                nickname = nickname,
+                colorHex = colorInput,
+                profileImgKey = selectedImageKey,
+                size = avatarPreviewSize
+            )
+            Spacer(Modifier.width(ScreenSize.width * 0.03f))
             Text(nickname, fontWeight = FontWeight.SemiBold)
         }
 
@@ -627,6 +648,33 @@
             }
         }
 
+        Text("프로필 이미지 (선택)", fontWeight = FontWeight.SemiBold)
+
+        Row(
+            modifier = Modifier.fillMaxWidth() .horizontalScroll(rememberScrollState()),
+            horizontalArrangement = Arrangement.spacedBy(chipGap),
+            verticalAlignment = Alignment.CenterVertically
+        ) {
+            // 없음(이니셜)
+            AvatarChoiceNone(
+                nickname = nickname,
+                colorHex = colorInput,
+                selected = selectedImageKey == null,
+                size = chipSize,
+                borderW = borderW
+            ) { if (!saving) selectedImageKey = null }
+
+            // 6개 이미지
+            AVATAR_RES_MAP.forEach { (key, resId) ->
+                AvatarChoiceImage(
+                    resId = resId,
+                    selected = selectedImageKey == key,
+                    size = chipSize,
+                    borderW = borderW
+                ) { if (!saving) selectedImageKey = key }
+            }
+        }
+
         Row(
             horizontalArrangement = Arrangement.spacedBy(8.dp),
             modifier = Modifier.fillMaxWidth()
@@ -649,7 +697,7 @@
                 onClick = {
                     if (!saving) { // 추가 안전장치
                         val normalized = normalizeHexOrNull(colorInput)
-                        onSave(nickname.trim(), normalized)
+                        onSave(nickname.trim(), normalized, selectedImageKey)
                     }
                 },
                 modifier = Modifier.weight(1f),
@@ -717,4 +765,59 @@
     runCatching {
         val s = normalizeHexOrNull(input) ?: "#E0E0E0"
         Color(android.graphics.Color.parseColor(s))
-    }.getOrDefault(Color(0xFFE0E0E0))+    }.getOrDefault(Color(0xFFE0E0E0))
+
+@Composable
+private fun AvatarChoiceNone(
+    nickname: String,
+    colorHex: String?,
+    selected: Boolean,
+    size: Dp,
+    borderW: Dp,
+    onClick: () -> Unit
+) {
+    val borderColor = if (selected) BaseColor else Color(0x11000000)
+    Box(
+        modifier = Modifier
+            .size(size)
+            .clip(CircleShape)
+            .background(hexToColorOrDefault(colorHex))
+            .border(borderW, borderColor, CircleShape)
+            .clickable { onClick() },
+        contentAlignment = Alignment.Center
+    ) {
+        val initial = nickname.firstOrNull()?.uppercaseChar()?.toString() ?: "?"
+        Text(
+            text = initial,
+            color = Color.White,
+            fontWeight = FontWeight.Bold,
+            fontSize = (size.value * 0.4f).sp
+        )
+    }
+}
+
+@Composable
+private fun AvatarChoiceImage(
+    resId: Int,
+    selected: Boolean,
+    size: Dp,
+    borderW: Dp,
+    onClick: () -> Unit
+) {
+    val borderColor = if (selected) BaseColor else Color(0x11000000)
+    Box(
+        modifier = Modifier
+            .size(size)
+            .clip(CircleShape)
+            .border(borderW, borderColor, CircleShape)
+            .clickable { onClick() },
+        contentAlignment = Alignment.Center
+    ) {
+        Icon(
+            painter = painterResource(id = resId),
+            contentDescription = null,
+            tint = Color.Unspecified,
+            modifier = Modifier.size(size * 0.9f)
+        )
+    }
+}
