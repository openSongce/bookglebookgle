--- conflicted
+++ resolved
@@ -1,11 +1,7 @@
 package com.ssafy.bookglebookgle.ui.screen
 
-<<<<<<< HEAD
-import android.annotation.SuppressLint
-=======
 import android.content.Intent
 import android.util.Log
->>>>>>> 6aca0cbf
 import androidx.compose.foundation.ExperimentalFoundationApi
 import com.ssafy.bookglebookgle.R
 import androidx.compose.foundation.Image
@@ -40,20 +36,18 @@
 import com.ssafy.bookglebookgle.entity.GroupListResponse
 import com.ssafy.bookglebookgle.navigation.Screen
 import com.ssafy.bookglebookgle.ui.component.CustomTopAppBar
-import com.ssafy.bookglebookgle.ui.theme.*
+import com.ssafy.bookglebookgle.ui.theme.BaseColor
+import com.ssafy.bookglebookgle.ui.theme.DeepMainColor
+import com.ssafy.bookglebookgle.ui.theme.MainColor
+import com.ssafy.bookglebookgle.util.ScreenSize
 import com.ssafy.bookglebookgle.viewmodel.MainViewModel
-
-@SuppressLint("UnusedBoxWithConstraintsScope")
+import org.bouncycastle.asn1.x500.style.RFC4519Style.description
+import org.bouncycastle.asn1.x500.style.RFC4519Style.title
+
 @OptIn(ExperimentalFoundationApi::class)
 @Composable
 fun MainScreen(navController: NavHostController, viewModel: MainViewModel = hiltViewModel()) {
     var selectedTab by remember { mutableStateOf("독서") }
-
-    // 반응형 디멘션 사용
-    val dimensions = rememberResponsiveDimensions()
-    val configuration = LocalConfiguration.current
-    val screenWidth = configuration.screenWidthDp.dp
-    val screenHeight = configuration.screenHeightDp.dp
 
     val readingGroups = viewModel.readingGroups.value
     val studyGroups = viewModel.studyGroups.value
@@ -88,16 +82,13 @@
     }
 
     val tabs = listOf("독서", "학습", "첨삭")
+    val horizontalPadding = ScreenSize.width * 0.04f
+    val verticalPadding = ScreenSize.height * 0.01f
 
     LaunchedEffect(Unit) {
         viewModel.getchAllGroups()
     }
 
-<<<<<<< HEAD
-    BoxWithConstraints(
-        modifier = Modifier.fillMaxSize(),
-        contentAlignment = if (dimensions.isTablet) Alignment.TopCenter else Alignment.TopStart
-=======
     LaunchedEffect(Unit) {
         val activity = context as? MainActivity
         activity?.intent?.let { intent ->
@@ -108,62 +99,83 @@
     Column(
         modifier = Modifier
             .fillMaxSize()
->>>>>>> 6aca0cbf
     ) {
-        Column(
-            modifier = Modifier
-                .widthIn(max = if (dimensions.isTablet) dimensions.contentMaxWidth * 1.5f else Dp.Infinity)
-                .fillMaxSize()
+        CustomTopAppBar(
+            title = "main_home",
+            navController = navController,
+            onSearchPerformed = { query ->
+                viewModel.searchGroups(query)
+            },
+            onSearchCancelled = {
+                viewModel.clearSearchResults()
+            }
+
+        )
+
+        LazyColumn(
+            modifier = Modifier.fillMaxSize()
         ) {
-            CustomTopAppBar(
-                title = "main_home",
-                navController = navController,
-                onSearchPerformed = { query ->
-                    viewModel.searchGroups(query)
-                },
-                onSearchCancelled = {
-                    viewModel.clearSearchResults()
-                }
-            )
-
-            LazyColumn(
-                modifier = Modifier.fillMaxSize()
-            ) {
-                // 검색 모드가 아닐 때만 추천 섹션 표시
-                if (!isInSearchMode) {
-                    // 카테고리 추천 섹션
-                    item {
-                        Text(
-                            text = "추천 모임",
-                            fontSize = dimensions.textSizeHeadline,
-                            fontWeight = FontWeight.Bold,
-                            modifier = Modifier.padding(
-                                start = dimensions.defaultPadding,
-                                top = dimensions.spacingSmall
-                            )
-                        )
-                    }
-
-                    item {
-                        if (recommendedGroups.isNotEmpty()) {
-                            if (recommendedGroups.size == 1) {
-                                // 추천 모임이 1개일 때는 전체 너비로 표시
-                                Column(
-                                    modifier = Modifier.padding(
-                                        horizontal = dimensions.defaultPadding,
-                                        vertical = dimensions.spacingSmall
-                                    )
-                                ) {
+            // 검색 모드가 아닐 때만 추천 섹션 표시
+            if (!isInSearchMode) {
+                // 카테고리 추천 섹션
+                item {
+                    Text(
+                        text = "추천 모임",
+                        fontSize = ScreenSize.width.value.times(0.06f).sp,
+                        fontWeight = FontWeight.Bold,
+                        modifier = Modifier.padding(
+                            start = horizontalPadding,
+                            top = verticalPadding
+                        )
+                    )
+                }
+
+                item {
+                    if (recommendedGroups.isNotEmpty()) {
+                        if (recommendedGroups.size == 1) {
+                            // 추천 모임이 1개일 때는 전체 너비로 표시
+                            Column(
+                                modifier = Modifier.padding(
+                                    horizontal = horizontalPadding,
+                                    vertical = verticalPadding
+                                )
+                            ) {
+                                RecommendGroupCard(
+                                    group = recommendedGroups[0],
+                                    width = ScreenSize.width - (horizontalPadding * 2), // 전체 너비에서 패딩 제외
+                                    height = ScreenSize.height * 0.2f,
+                                    rightMargin = 0.dp, // 오른쪽 마진 없음
+                                    onClick = {
+                                        navController.currentBackStackEntry?.savedStateHandle?.set(
+                                            "groupId",
+                                            recommendedGroups[0].groupId
+                                        )
+                                        navController.currentBackStackEntry?.savedStateHandle?.set(
+                                            "isMyGroup",
+                                            false
+                                        )
+                                        navController.navigate(Screen.GroupDetailScreen.route)
+                                    }
+                                )
+                            }
+                        } else {
+                            // 추천 모임이 2개 이상
+                            LazyRow(
+                                contentPadding = PaddingValues(
+                                    horizontal = horizontalPadding,
+                                    vertical = verticalPadding
+                                )
+                            ) {
+                                items(recommendedGroups) { group ->
                                     RecommendGroupCard(
-                                        group = recommendedGroups[0],
-                                        width = screenWidth - (dimensions.defaultPadding * 2),
-                                        height = dimensions.recommendCardHeight, // 고정 높이 사용
-                                        rightMargin = 0.dp,
-                                        dimensions = dimensions,
+                                        group = group,
+                                        width = ScreenSize.width * 0.8f,
+                                        height = ScreenSize.height * 0.2f,
+                                        rightMargin = horizontalPadding,
                                         onClick = {
                                             navController.currentBackStackEntry?.savedStateHandle?.set(
                                                 "groupId",
-                                                recommendedGroups[0].groupId
+                                                group.groupId
                                             )
                                             navController.currentBackStackEntry?.savedStateHandle?.set(
                                                 "isMyGroup",
@@ -173,204 +185,172 @@
                                         }
                                     )
                                 }
-                            } else {
-                                // 추천 모임이 2개 이상
-                                LazyRow(
-                                    contentPadding = PaddingValues(
-                                        horizontal = dimensions.defaultPadding,
-                                        vertical = dimensions.spacingSmall
-                                    )
-                                ) {
-                                    items(recommendedGroups) { group ->
-                                        RecommendGroupCard(
-                                            group = group,
-                                            width = screenWidth * dimensions.recommendCardWidth,
-                                            height = dimensions.recommendCardHeight, // 고정 높이 사용
-                                            rightMargin = dimensions.defaultPadding,
-                                            dimensions = dimensions,
-                                            onClick = {
-                                                navController.currentBackStackEntry?.savedStateHandle?.set(
-                                                    "groupId",
-                                                    group.groupId
-                                                )
-                                                navController.currentBackStackEntry?.savedStateHandle?.set(
-                                                    "isMyGroup",
-                                                    false
-                                                )
-                                                navController.navigate(Screen.GroupDetailScreen.route)
-                                            }
-                                        )
-                                    }
-                                }
                             }
-                        } else {
-                            // 추천할 모임이 없을 때
-                            Box(
-                                modifier = Modifier
-                                    .fillMaxWidth()
-                                    .height(dimensions.recommendCardHeight), // 고정 높이 사용
-                                contentAlignment = Alignment.Center
-                            ) {
-                                Text(
-                                    text = "추천 모임이 없습니다\n" +
-                                            "새로운 모임을 생성해보세요!",
-                                    color = Color.Gray,
-                                    textAlign = TextAlign.Center,
-                                    fontSize = dimensions.textSizeBody
+                        }
+                    } else {
+                        // 추천할 모임이 없을 때
+                        Box(
+                            modifier = Modifier
+                                .fillMaxWidth()
+                                .height(ScreenSize.height * 0.2f),
+                            contentAlignment = Alignment.Center
+                        ) {
+                            Text(
+                                text = "추천 모임이 없습니다\n" +
+                                        "새로운 모임을 생성해보세요!",
+                                color = Color.Gray,
+                                textAlign = TextAlign.Center,
+                                fontSize = ScreenSize.width.value.times(0.04f).sp
+                            )
+                        }
+                    }
+                }
+            }
+
+            // 카테고리별 모임 헤더 - 스크롤 시 상단에 고정
+            stickyHeader {
+                Surface(
+                    modifier = Modifier.fillMaxWidth(),
+                    color = Color.White
+                ) {
+                    Column(
+                        modifier = Modifier
+                            .fillMaxWidth()
+                            .background(Color.White) // 배경색 설정
+                            .padding(vertical = verticalPadding)
+
+                    ) {
+                        Row(
+                            modifier = Modifier
+                                .fillMaxWidth()
+                                .padding(horizontal = horizontalPadding),
+                            horizontalArrangement = Arrangement.SpaceBetween,
+                            verticalAlignment = Alignment.CenterVertically
+                        ) {
+                            Text(
+                                text = if (isInSearchMode) "검색 결과" else "카테고리별 모임",
+                                fontSize = ScreenSize.width.value.times(0.06f).sp,
+                                fontWeight = FontWeight.Bold
+                            )
+
+                            if(!isInSearchMode){
+                                Icon(
+                                    painter = painterResource(id = R.drawable.ic_group_register),
+                                    contentDescription = "모임생성",
+                                    modifier = Modifier
+                                        .size(ScreenSize.width.value.times(0.06f).dp)
+                                        .clickable {
+                                            navController.navigate(Screen.GroupRegisterScreen.route)
+                                        },
+                                    tint = Color.Black
                                 )
                             }
                         }
-                    }
-                }
-
-                // 카테고리별 모임 헤더 - 스크롤 시 상단에 고정
-                stickyHeader {
-                    Surface(
-                        modifier = Modifier.fillMaxWidth(),
-                        color = Color.White
-                    ) {
-                        Column(
+
+                        Row(
                             modifier = Modifier
                                 .fillMaxWidth()
-                                .background(Color.White)
-                                .padding(vertical = dimensions.spacingSmall)
+                                .padding(top = ScreenSize.width * 0.02f),
+                            horizontalArrangement = Arrangement.SpaceEvenly
                         ) {
-                            Row(
-                                modifier = Modifier
-                                    .fillMaxWidth()
-                                    .padding(horizontal = dimensions.defaultPadding),
-                                horizontalArrangement = Arrangement.SpaceBetween,
-                                verticalAlignment = Alignment.CenterVertically
-                            ) {
-                                Text(
-                                    text = if (isInSearchMode) "검색 결과" else "카테고리별 모임",
-                                    fontSize = dimensions.textSizeHeadline,
-                                    fontWeight = FontWeight.Bold
-                                )
-
-                                if (!isInSearchMode) {
-                                    Icon(
-                                        painter = painterResource(id = R.drawable.ic_group_register),
-                                        contentDescription = "모임생성",
+                            tabs.forEach { tab ->
+                                Column(horizontalAlignment = Alignment.CenterHorizontally) {
+                                    Text(
+                                        text = tab,
+                                        fontWeight = if (selectedTab == tab) FontWeight.Bold else FontWeight.Normal,
+                                        color = if (selectedTab == tab) Color.Black else Color.Gray,
+                                        modifier = Modifier.clickable {
+                                            selectedTab = tab
+                                        }
+                                    )
+                                    Spacer(modifier = Modifier.height(4.dp))
+                                    Box(
                                         modifier = Modifier
-                                            .size(dimensions.iconSizeLarge)
-                                            .clickable {
-                                                navController.navigate(Screen.GroupRegisterScreen.route)
-                                            },
-                                        tint = Color.Black
+                                            .height(2.dp)
+                                            .width(20.dp)
+                                            .background(if (selectedTab == tab) Color(0xFFD2B48C) else Color.Transparent)
                                     )
                                 }
                             }
-
-                            Row(
-                                modifier = Modifier
-                                    .fillMaxWidth()
-                                    .padding(top = dimensions.spacingSmall),
-                                horizontalArrangement = Arrangement.SpaceEvenly
-                            ) {
-                                tabs.forEach { tab ->
-                                    Column(horizontalAlignment = Alignment.CenterHorizontally) {
-                                        Text(
-                                            text = tab,
-                                            fontWeight = if (selectedTab == tab) FontWeight.Bold else FontWeight.Normal,
-                                            color = if (selectedTab == tab) Color.Black else Color.Gray,
-                                            fontSize = dimensions.textSizeBody,
-                                            modifier = Modifier.clickable {
-                                                selectedTab = tab
-                                            }
-                                        )
-                                        Spacer(modifier = Modifier.height(dimensions.spacingTiny))
-                                        Box(
-                                            modifier = Modifier
-                                                .height(2.dp)
-                                                .width(20.dp)
-                                                .background(if (selectedTab == tab) Color(0xFFD2B48C) else Color.Transparent)
-                                        )
-                                    }
-                                }
-                            }
-
-                            HorizontalDivider(
-                                color = Color.LightGray,
-                                thickness = dimensions.dividerThickness,
-                                modifier = Modifier.padding(top = dimensions.spacingSmall)
-                            )
                         }
+
+                        HorizontalDivider(
+                            color = Color.LightGray,
+                            thickness = 1.dp,
+                            modifier = Modifier.padding(top = 8.dp)
+                        )
                     }
                 }
-
-                // 모임 리스트
-                if (groups.isEmpty() && !isSearching) {
-                    item {
-                        Box(
-                            modifier = Modifier
-                                .fillMaxWidth()
-                                .height(screenHeight * 0.3f),
-                            contentAlignment = Alignment.Center
-                        ) {
-                            Text(
-                                text = if (isInSearchMode) {
-                                    "검색 결과가 없습니다\n" +
-                                            "다른 검색어를 시도해보세요"
-                                } else {
-                                    "생성된 모임이 없습니다\n" +
-                                            "모임을 생성해보세요!"
-                                },
-                                color = Color.Gray,
-                                textAlign = TextAlign.Center,
-                                fontSize = dimensions.textSizeBody
-                            )
-                        }
+            }
+
+            // 모임 리스트
+            if (groups.isEmpty() && !isSearching) {
+                item {
+                    Box(
+                        modifier = Modifier
+                            .fillMaxWidth()
+                            .height(ScreenSize.height * 0.3f),
+                        contentAlignment = Alignment.Center
+                    ) {
+                        Text(
+                            text = if (isInSearchMode) {
+                                "검색 결과가 없습니다\n" +
+                                        "다른 검색어를 시도해보세요"
+                            } else {
+                                "생성된 모임이 없습니다\n" +
+                                        "모임을 생성해보세요!"
+                            },
+                            color = Color.Gray,
+                            textAlign = TextAlign.Center,
+                            fontSize = ScreenSize.width.value.times(0.04f).sp
+                        )
                     }
-                } else {
-                    itemsIndexed(groups) { index, group ->
-                        MeetingCard(
-                            group = group,
-                            dimensions = dimensions,
-                            screenWidth = screenWidth,
-                            screenHeight = screenHeight
-                        ) {
-                            navController.currentBackStackEntry?.savedStateHandle?.set(
-                                "groupId",
-                                group.groupId
-                            )
-                            navController.currentBackStackEntry?.savedStateHandle?.set(
-                                "isMyGroup",
-                                false
-                            )
-                            navController.navigate(Screen.GroupDetailScreen.route)
-                        }
-
-                        // 마지막 아이템이 아닐 때만 구분선 추가
-                        if (index < groups.size - 1) {
-                            HorizontalDivider(
-                                color = Color(0xFFE0E0E0),
-                                thickness = dimensions.dividerThickness,
-                                modifier = Modifier.padding(horizontal = dimensions.defaultPadding)
-                            )
-                        }
+                }
+            } else {
+                itemsIndexed(groups) { index, group ->
+                    MeetingCard(
+                        group = group,
+                    ) {
+                        navController.currentBackStackEntry?.savedStateHandle?.set(
+                            "groupId",
+                            group.groupId
+                        )
+                        navController.currentBackStackEntry?.savedStateHandle?.set(
+                            "isMyGroup",
+                            false
+                        )
+                        navController.navigate(Screen.GroupDetailScreen.route)
                     }
-                }
-
-                // 검색 모드일 때 전체 검색 결과 수 표시
-                if (isInSearchMode && searchResults.isNotEmpty()) {
-                    item {
-                        Text(
-                            text = "총 ${searchResults.size}개의 모임이 검색되었습니다",
-                            color = Color.Gray,
-                            fontSize = dimensions.textSizeCaption,
-                            modifier = Modifier.padding(
-                                horizontal = dimensions.defaultPadding,
-                                vertical = dimensions.spacingSmall
-                            )
+
+                    // 마지막 아이템이 아닐 때만 구분선 추가
+                    if (index < groups.size - 1) {
+                        HorizontalDivider(
+                            color = Color(0xFFE0E0E0),
+                            thickness = 0.5.dp,
+                            modifier = Modifier.padding(horizontal = horizontalPadding)
                         )
                     }
                 }
-
-                // 하단 여백
+            }
+
+            // 검색 모드일 때 전체 검색 결과 수 표시
+            if (isInSearchMode && searchResults.isNotEmpty()) {
                 item {
-                    Spacer(modifier = Modifier.height(dimensions.spacingSmall))
-                }
+                    Text(
+                        text = "총 ${searchResults.size}개의 모임이 검색되었습니다",
+                        color = Color.Gray,
+                        fontSize = 12.sp,
+                        modifier = Modifier.padding(
+                            horizontal = horizontalPadding,
+                            vertical = 8.dp
+                        )
+                    )
+                }
+            }
+
+            // 하단 여백
+            item {
+                Spacer(modifier = Modifier.height(verticalPadding))
             }
         }
     }
@@ -380,9 +360,8 @@
 fun RecommendGroupCard(
     group: GroupListResponse,
     width: Dp,
-    height: Dp,                 // ← 이미지만의 높이로 사용
+    height: Dp,
     rightMargin: Dp,
-    dimensions: ResponsiveDimensions,
     onClick: () -> Unit
 ) {
     Card(
@@ -390,40 +369,31 @@
             .width(width)
             .padding(end = rightMargin)
             .clickable { onClick() },
-        colors = CardDefaults.cardColors(containerColor = Color.White),
-        shape = RoundedCornerShape(dimensions.defaultCornerRadius)
+        colors = CardDefaults.cardColors(containerColor = Color.White)
     ) {
         Column(modifier = Modifier.fillMaxWidth()) {
-
-            // 🔹 TOP: 이미지 (가로폭 꽉 채움 + 살짝 더 커 보이게 Crop)
             Box(
                 modifier = Modifier
                     .fillMaxWidth()
-                    .height(maxOf(height, dimensions.recommendCardImageHeight)) // 필요시 더 크게
-                    .clip(
-                        RoundedCornerShape(
-                            topStart = dimensions.defaultCornerRadius,
-                            topEnd = dimensions.defaultCornerRadius
-                        )
-                    )
+                    .aspectRatio(16f / 9f) // 적절한 비율
             ) {
                 Image(
                     painter = painterResource(
                         id = when (group.category) {
                             "READING" -> R.drawable.main_reading
-                            "STUDY"   -> R.drawable.main_studying
-                            "REVIEW"  -> R.drawable.main_editing
-                            else      -> R.drawable.main_reading
+                            "STUDY" -> R.drawable.main_studying
+                            "REVIEW" -> R.drawable.main_editing
+                            else -> R.drawable.main_reading
                         }
                     ),
                     contentDescription = null,
                     modifier = Modifier.fillMaxSize(),
-                    contentScale = ContentScale.Crop // ← 너비 꽉, 더 크게 보이게
+                    contentScale = ContentScale.Crop
                 )
 
-                // 🔸 인원수 배지 (이미지 오른쪽 아래)
+                // 인원수를 이미지 위 오른쪽 아래에 배치
                 Surface(
-                    shape = RoundedCornerShape(dimensions.cornerRadiusSmall),
+                    shape = RoundedCornerShape(8.dp),
                     color = Color(0xFFf5ecdf),
                     modifier = Modifier
                         .align(Alignment.BottomEnd)
@@ -432,33 +402,31 @@
                     Text(
                         "${group.currentNum}/${group.groupMaxNum}명",
                         modifier = Modifier.padding(
-                            horizontal = dimensions.spacingTiny,
-                            vertical = dimensions.spacingTiny
+                            horizontal = 4.dp,
+                            vertical = 4.dp
                         ),
-                        fontSize = dimensions.textSizeCaption,
+                        fontSize = width.value.times(0.04f).sp,
                         fontWeight = FontWeight.Medium
                     )
                 }
             }
 
-            // 🔹 BOTTOM: 제목 + 설명 (이미지 아래)
             Column(
                 modifier = Modifier
                     .fillMaxWidth()
-                    .padding(dimensions.cardInnerPadding)
+                    .padding(horizontal = width * 0.04f, vertical = height * 0.04f)
             ) {
                 Text(
                     text = group.roomTitle,
                     fontWeight = FontWeight.Bold,
-                    fontSize = dimensions.textSizeSubtitle,
-                    maxLines = 1
+                    fontSize = width.value.times(0.06f).sp
                 )
 
-                Spacer(modifier = Modifier.height(dimensions.spacingTiny))
+                Spacer(modifier = Modifier.height(4.dp))
 
                 Text(
                     text = group.description,
-                    fontSize = dimensions.textSizeCaption,
+                    fontSize = width.value.times(0.03f).sp,
                     color = Color.Gray,
                     maxLines = 2
                 )
@@ -467,35 +435,27 @@
     }
 }
 
-
-
 @Composable
-fun MeetingCard(
-    group: GroupListResponse,
-    dimensions: ResponsiveDimensions,
-    screenWidth: Dp,
-    screenHeight: Dp,
-    onClick: () -> Unit
-) {
+fun MeetingCard(group: GroupListResponse, onClick: () -> Unit) {
+    val config = LocalConfiguration.current
+    val screenWidth = config.screenWidthDp.dp
+    val screenHeight = config.screenHeightDp.dp
+
+    val imageSize = screenHeight * 0.08f
+    val innerPadding = screenWidth * 0.03f
+
     Card(
         modifier = Modifier
             .fillMaxWidth()
             .wrapContentHeight()
-            .padding(
-                start = dimensions.defaultPadding,
-                end = dimensions.defaultPadding
-            )
+            .padding(start = ScreenSize.width * 0.04f, end = ScreenSize.width * 0.04f)
             .clickable { onClick() },
-        colors = CardDefaults.cardColors(containerColor = Color.White),
-        shape = RoundedCornerShape(dimensions.cornerRadiusSmall)
+        colors = CardDefaults.cardColors(containerColor = Color.White)
     ) {
         Row(
             modifier = Modifier
                 .fillMaxSize()
-                .padding(
-                    horizontal = dimensions.cardInnerPadding,
-                    vertical = dimensions.spacingSmall
-                ),
+                .padding(horizontal = innerPadding, vertical = screenHeight * 0.01f),
             verticalAlignment = Alignment.CenterVertically
         ) {
             Column(modifier = Modifier.weight(1f)) {
@@ -504,22 +464,16 @@
                         "STUDY" -> "스터디"
                         "READING" -> "독서"
                         "REVIEW" -> "첨삭"
-                        else -> group.category
-                    },
-                    fontSize = dimensions.textSizeCaption,
-                    color = Color(0xFFD2B48C)
+                        else -> group.category // 예외 처리: 혹시 다른 값이 있을 경우 그대로 출력
+                    }, fontSize = screenWidth.value.times(0.03f).sp, color = Color(0xFFD2B48C)
                 )
-                Text(
-                    group.roomTitle,
-                    fontWeight = FontWeight.Bold,
-                    fontSize = dimensions.textSizeBody
-                )
+                Text(group.roomTitle, fontWeight = FontWeight.Bold)
                 Text(
                     group.description,
-                    fontSize = dimensions.textSizeCaption,
+                    fontSize = screenWidth.value.times(0.032f).sp,
                     color = Color.DarkGray
                 )
-                Spacer(modifier = Modifier.height(dimensions.spacingTiny))
+                Spacer(modifier = Modifier.height(screenHeight * 0.005f))
                 Surface(
                     shape = RoundedCornerShape(20),
                     color = Color(0xFFF1F1F1)
@@ -527,27 +481,29 @@
                     Text(
                         "${group.currentNum}/${group.groupMaxNum}명",
                         modifier = Modifier.padding(
-                            horizontal = dimensions.spacingSmall,
-                            vertical = dimensions.spacingTiny
+                            horizontal = screenWidth * 0.02f,
+                            vertical = screenHeight * 0.003f
                         ),
-                        fontSize = dimensions.textSizeCaption
+                        fontSize = screenWidth.value.times(0.03f).sp
                     )
                 }
             }
-            Spacer(modifier = Modifier.width(dimensions.spacingMedium))
+            Spacer(modifier = Modifier.width(screenWidth * 0.03f))
             Image(
                 painter = painterResource(
                     id = when (group.category) {
                         "READING" -> R.drawable.book_group
                         "STUDY" -> R.drawable.study_group
                         "REVIEW" -> R.drawable.editing_group
-                        else -> R.drawable.profile_example
+                        else -> {
+                            R.drawable.profile_example
+                        }
                     }
                 ),
                 contentDescription = null,
                 modifier = Modifier
-                    .size(dimensions.itemImageSize)
-                    .clip(RoundedCornerShape(dimensions.cornerRadiusSmall)),
+                    .size(imageSize)
+                    .clip(RoundedCornerShape(screenWidth * 0.03f)),
                 contentScale = ContentScale.Crop
             )
         }
