--- conflicted
+++ resolved
@@ -52,11 +52,7 @@
         WindowCompat.getInsetsController(window, window.decorView)?.isAppearanceLightStatusBars = true
     }
 
-<<<<<<< HEAD
-    Box(modifier = Modifier.fillMaxSize().padding(WindowInsets.systemBars.asPaddingValues())) {
-=======
     Box(modifier = Modifier.fillMaxSize()) {
->>>>>>> 0b516f53
         Column(modifier = Modifier.fillMaxSize()) {
             Column(modifier = Modifier.weight(1f)) {
                 // 앱 이름
