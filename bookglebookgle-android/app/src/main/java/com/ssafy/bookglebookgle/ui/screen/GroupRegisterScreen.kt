package com.ssafy.bookglebookgle.ui.screen

import android.annotation.SuppressLint
import android.content.Context
import android.content.Intent
import android.content.pm.PackageManager
import android.net.Uri
import android.os.Build
import android.provider.OpenableColumns
import android.provider.Settings
import android.util.Log
import android.widget.Toast
import androidx.activity.compose.rememberLauncherForActivityResult
import androidx.activity.result.contract.ActivityResultContracts
import androidx.compose.foundation.BorderStroke
import androidx.compose.foundation.background
import androidx.compose.foundation.border
import androidx.compose.foundation.layout.PaddingValues
import androidx.compose.foundation.clickable
import androidx.compose.foundation.gestures.detectDragGestures
import androidx.compose.foundation.gestures.detectTapGestures
import androidx.compose.foundation.layout.Arrangement
import androidx.compose.foundation.layout.Box
import androidx.compose.foundation.layout.BoxWithConstraints
import androidx.compose.foundation.layout.Column
import androidx.compose.foundation.layout.Row
import androidx.compose.foundation.layout.Spacer
import androidx.compose.foundation.layout.aspectRatio
import androidx.compose.foundation.layout.fillMaxHeight
import androidx.compose.foundation.layout.fillMaxSize
import androidx.compose.foundation.layout.fillMaxWidth
import androidx.compose.foundation.layout.height
import androidx.compose.foundation.layout.offset
import androidx.compose.foundation.layout.padding
import androidx.compose.foundation.layout.size
import androidx.compose.foundation.layout.width
import androidx.compose.foundation.layout.widthIn
import androidx.compose.foundation.lazy.LazyColumn
import androidx.compose.foundation.lazy.grid.LazyVerticalGrid
import androidx.compose.foundation.rememberScrollState
import androidx.compose.foundation.shape.CircleShape
import androidx.compose.foundation.shape.RoundedCornerShape
import androidx.compose.foundation.text.selection.LocalTextSelectionColors
import androidx.compose.foundation.text.selection.TextSelectionColors
import androidx.compose.foundation.verticalScroll
import androidx.compose.material3.AlertDialog
import androidx.compose.material3.Button
import androidx.compose.material3.ButtonDefaults
import androidx.compose.material3.Card
import androidx.compose.material3.CardDefaults
import androidx.compose.material3.Icon
import androidx.compose.material3.OutlinedTextField
import androidx.compose.material3.OutlinedTextFieldDefaults
import androidx.compose.material3.Surface
import androidx.compose.material3.Text
import androidx.compose.material3.TextButton
import androidx.compose.runtime.Composable
import androidx.compose.runtime.CompositionLocalProvider
import androidx.compose.runtime.LaunchedEffect
import androidx.compose.runtime.collectAsState
import androidx.compose.runtime.getValue
import androidx.compose.runtime.mutableFloatStateOf
import androidx.compose.runtime.mutableIntStateOf
import androidx.compose.runtime.mutableStateOf
import androidx.compose.runtime.remember
import androidx.compose.runtime.setValue
import androidx.compose.ui.Alignment
import androidx.compose.ui.Modifier
import androidx.compose.ui.graphics.Color
import androidx.compose.ui.input.pointer.pointerInput
import androidx.compose.ui.platform.LocalContext
import androidx.compose.ui.platform.LocalDensity
import androidx.compose.ui.res.painterResource
import androidx.compose.ui.text.font.FontWeight
import androidx.compose.ui.text.style.TextAlign
import androidx.compose.ui.unit.Dp
import androidx.compose.ui.unit.dp
import androidx.compose.ui.unit.sp
import androidx.compose.ui.window.Dialog
import androidx.core.content.ContextCompat
import androidx.hilt.navigation.compose.hiltViewModel
import androidx.navigation.NavHostController
import com.ssafy.bookglebookgle.R
import com.ssafy.bookglebookgle.pdf.tools.AppFileManager
import com.ssafy.bookglebookgle.ui.component.CustomTopAppBar
import com.ssafy.bookglebookgle.ui.theme.BaseColor
import com.ssafy.bookglebookgle.ui.theme.MainColor
import com.ssafy.bookglebookgle.ui.theme.rememberResponsiveDimensions
import com.ssafy.bookglebookgle.util.PdfAnalysisResult
import com.ssafy.bookglebookgle.util.PdfOcrChecker
import com.ssafy.bookglebookgle.viewmodel.GroupRegisterViewModel
import java.io.File
import java.io.FileOutputStream
import java.net.URLDecoder
import java.nio.charset.StandardCharsets
import java.util.Calendar
import kotlin.math.roundToInt

private const val TAG = "싸피_GroupRegisterScreen"

// 요일 정보를 담는 데이터 클래스
data class DayInfo(
    val dayName: String,
    val dayOfMonth: Int,
    val month: Int,
    val isToday: Boolean
)

@Composable
fun DateTimePickerDialog(
    onDateTimeSelected: (String) -> Unit,
    onDismiss: () -> Unit
) {
    val calendar = Calendar.getInstance()
    val currentDayOfWeek = calendar.get(Calendar.DAY_OF_WEEK)

    // 오늘부터 7일간의 요일 정보 생성 (월~일 순으로 정렬)
    val weekDays = remember {
        val days = mutableListOf<DayInfo>()
        val tempCalendar = Calendar.getInstance()

        for (i in 0..6) {
            val dayOfWeek = tempCalendar.get(Calendar.DAY_OF_WEEK)
            val dayOfMonth = tempCalendar.get(Calendar.DAY_OF_MONTH)
            val monthValue = tempCalendar.get(Calendar.MONTH)
            val month = monthValue + 1

            val dayName = when (dayOfWeek) {
                Calendar.SUNDAY -> "일"
                Calendar.MONDAY -> "월"
                Calendar.TUESDAY -> "화"
                Calendar.WEDNESDAY -> "수"
                Calendar.THURSDAY -> "목"
                Calendar.FRIDAY -> "금"
                Calendar.SATURDAY -> "토"
                else -> ""
            }

            days.add(
                DayInfo(
                    dayName = dayName,
                    dayOfMonth = dayOfMonth,
                    month = month,
                    isToday = i == 0
                )
            )
            tempCalendar.add(Calendar.DAY_OF_MONTH, 1)
        }

        // 월요일부터 시작하도록 정렬
        val sortedDays = mutableListOf<DayInfo>()

        // 오늘이 몇 번째 요일인지 확인 (월요일 = 0, 화요일 = 1, ..., 일요일 = 6)
        val today = Calendar.getInstance()
        val todayDayOfWeek = today.get(Calendar.DAY_OF_WEEK)
        val mondayBasedToday = when (todayDayOfWeek) {
            Calendar.MONDAY -> 0
            Calendar.TUESDAY -> 1
            Calendar.WEDNESDAY -> 2
            Calendar.THURSDAY -> 3
            Calendar.FRIDAY -> 4
            Calendar.SATURDAY -> 5
            Calendar.SUNDAY -> 6
            else -> 0
        }

        // 월요일부터 일요일까지 순서대로 정렬
        for (targetDay in 0..6) { // 0=월, 1=화, ..., 6=일
            val daysFromToday = (targetDay - mondayBasedToday + 7) % 7
            if (daysFromToday < days.size) {
                sortedDays.add(days[daysFromToday])
            }
        }

        sortedDays
    }

    var selectedDayIndex by remember { mutableIntStateOf(0) }
    var selectedHour by remember { mutableIntStateOf(9) }
    var selectedMinute by remember { mutableIntStateOf(0) }

    Dialog(onDismissRequest = onDismiss) {
        Surface(
            modifier = Modifier
                .fillMaxWidth()
                .fillMaxHeight(0.9f)
                .padding(16.dp),
            shape = RoundedCornerShape(24.dp),
            color = Color.White
        ) {
            LazyColumn(
                modifier = Modifier.padding(24.dp)
            ) {
                item {
                    // 헤더
                    Row(
                        modifier = Modifier.fillMaxWidth(),
                        horizontalArrangement = Arrangement.SpaceBetween,
                        verticalAlignment = Alignment.CenterVertically
                    ) {
                        Text(
                            text = "모임 시작 시간",
                            fontSize = 20.sp,
                            fontWeight = FontWeight.Bold,
                            color = Color(0xFF2D3748)
                        )
                        Icon(
                            painter = painterResource(id = R.drawable.ic_clock),
                            contentDescription = "시계",
                            tint = Color.Black,
                            modifier = Modifier.size(24.dp)
                        )
                    }

                    Spacer(modifier = Modifier.height(24.dp))

                    // 요일 선택 카드
                    Card(
                        modifier = Modifier.fillMaxWidth(),
                        shape = RoundedCornerShape(12.dp),
                        colors = CardDefaults.cardColors(
                            containerColor = Color(0xFFF8FAFC)
                        ),
                        elevation = CardDefaults.cardElevation(defaultElevation = 0.dp)
                    ) {
                        Column(
                            modifier = Modifier.padding(16.dp)
                        ) {
                            Row(
                                verticalAlignment = Alignment.CenterVertically,
                                modifier = Modifier.padding(bottom = 16.dp)
                            ) {
                                Icon(
                                    painter = painterResource(id = R.drawable.ic_calendar),
                                    contentDescription = "날짜",
                                    tint = Color.Unspecified,
                                    modifier = Modifier.size(20.dp)
                                )
                                Spacer(modifier = Modifier.width(8.dp))
                                Text(
                                    text = "요일 선택",
                                    fontSize = 16.sp,
                                    fontWeight = FontWeight.Medium,
                                    color = Color(0xFF4A5568)
                                )
                            }

                            // 요일 선택 그리드
                            LazyVerticalGrid(
                                columns = androidx.compose.foundation.lazy.grid.GridCells.Fixed(7),
                                horizontalArrangement = Arrangement.spacedBy(8.dp),
                                verticalArrangement = Arrangement.spacedBy(8.dp),
                                modifier = Modifier.height(40.dp)
                            ) {
                                items(weekDays.size) { index ->
                                    val day = weekDays[index]
                                    Card(
                                        modifier = Modifier
                                            .aspectRatio(1f)
                                            .clickable { selectedDayIndex = index },
                                        colors = CardDefaults.cardColors(
                                            containerColor = if (selectedDayIndex == index)
                                                Color(0xFFEFE5D8) else Color.White
                                        ),
                                        shape = RoundedCornerShape(8.dp),
                                        border = if (selectedDayIndex != index)
                                            androidx.compose.foundation.BorderStroke(
                                                1.dp,
                                                Color(0xFFE2E8F0)
                                            )
                                        else null
                                    ) {
                                        Column(
                                            modifier = Modifier.fillMaxWidth(),
                                            horizontalAlignment = Alignment.CenterHorizontally,
                                            verticalArrangement = Arrangement.Center
                                        ) {
                                            Text(
                                                text = day.dayName,
                                                fontSize = 12.sp,
                                                fontWeight = if (selectedDayIndex == index) FontWeight.Bold else FontWeight.Normal,
                                                color = if (selectedDayIndex == index) Color.Black else Color(
                                                    0xFF4A5568
                                                )
                                            )
                                            Text(
                                                text = "${day.dayOfMonth}",
                                                fontSize = 10.sp,
                                                fontWeight = if (selectedDayIndex == index) FontWeight.Medium else FontWeight.Normal,
                                                color = if (selectedDayIndex == index) Color.Black else Color(
                                                    0xFF64748B
                                                )
                                            )
                                            if (day.isToday) {
                                                Text(
                                                    text = "오늘",
                                                    fontSize = 8.sp,
                                                    color = if (selectedDayIndex == index) Color.Black else Color(
                                                        0xFF81C4E8
                                                    )
                                                )
                                            }
                                        }
                                    }
                                }
                            }
                        }
                    }

                    Spacer(modifier = Modifier.height(16.dp))

                    // 시간 선택 카드 (간소화된 24시간 버전)
                    Card(
                        modifier = Modifier.fillMaxWidth(),
                        shape = RoundedCornerShape(16.dp),
                        colors = CardDefaults.cardColors(
                            containerColor = Color(0xFFF8FAFC)
                        ),
                        elevation = CardDefaults.cardElevation(defaultElevation = 0.dp)
                    ) {
                        Column(
                            modifier = Modifier.padding(20.dp)
                        ) {
                            Row(
                                verticalAlignment = Alignment.CenterVertically,
                                modifier = Modifier.padding(bottom = 16.dp)
                            ) {
                                Icon(
                                    painter = painterResource(id = R.drawable.ic_clock),
                                    contentDescription = "시간",
                                    tint = Color(0xFFEFE5D8),
                                    modifier = Modifier.size(20.dp)
                                )
                                Spacer(modifier = Modifier.width(8.dp))
                                Text(
                                    text = "시간 선택",
                                    fontSize = 16.sp,
                                    fontWeight = FontWeight.Medium,
                                    color = Color(0xFF4A5568)
                                )
                            }

                            // 선택된 시간 표시
                            Card(
                                modifier = Modifier.fillMaxWidth(),
                                colors = CardDefaults.cardColors(
                                    containerColor = Color(0xFFEFE5D8)
                                ),
                                shape = RoundedCornerShape(12.dp)
                            ) {
                                Text(
                                    text = String.format("%02d:%02d", selectedHour, selectedMinute),
                                    fontSize = 28.sp,
                                    fontWeight = FontWeight.Bold,
                                    color = Color.Black,
                                    modifier = Modifier
                                        .fillMaxWidth()
                                        .padding(20.dp),
                                    textAlign = TextAlign.Center
                                )
                            }

                            Spacer(modifier = Modifier.height(20.dp))

                            LazyVerticalGrid(
                                columns = androidx.compose.foundation.lazy.grid.GridCells.Fixed(6),
                                horizontalArrangement = Arrangement.spacedBy(6.dp),
                                verticalArrangement = Arrangement.spacedBy(6.dp),
                                modifier = Modifier.height(130.dp)
                            ) {
                                items(24) { hour ->
                                    Card(
                                        modifier = Modifier
                                            .aspectRatio(1f)
                                            .clickable { selectedHour = hour },
                                        colors = CardDefaults.cardColors(
                                            containerColor = if (selectedHour == hour)
                                                Color(0xFFEFE5D8) else Color.White
                                        ),
                                        shape = RoundedCornerShape(6.dp),
                                        border = androidx.compose.foundation.BorderStroke(
                                            1.dp,
                                            if (selectedHour == hour) Color(0xFFEFE5D8) else Color(
                                                0xFFE2E8F0
                                            )
                                        )
                                    ) {
                                        Box(
                                            modifier = Modifier.fillMaxSize(),
                                            contentAlignment = Alignment.Center
                                        ) {
                                            Text(
                                                text = String.format("%02d", hour),
                                                fontSize = 12.sp,
                                                fontWeight = if (selectedHour == hour) FontWeight.Bold else FontWeight.Normal,
                                                color = if (selectedHour == hour) Color.Black else Color(
                                                    0xFF4A5568
                                                )
                                            )
                                        }
                                    }
                                }
                            }

                            Spacer(modifier = Modifier.height(16.dp))

                            Row(
                                modifier = Modifier.fillMaxWidth(),
                                horizontalArrangement = Arrangement.spacedBy(12.dp)
                            ) {
                                listOf(0, 30).forEach { minute ->
                                    Card(
                                        modifier = Modifier
                                            .weight(1f)
                                            .height(48.dp)
                                            .clickable { selectedMinute = minute },
                                        colors = CardDefaults.cardColors(
                                            containerColor = if (selectedMinute == minute)
                                                Color(0xFFEFE5D8) else Color.White
                                        ),
                                        shape = RoundedCornerShape(8.dp),
                                        border = androidx.compose.foundation.BorderStroke(
                                            1.dp,
                                            if (selectedMinute == minute) Color(0xFFEFE5D8) else Color(
                                                0xFFE2E8F0
                                            )
                                        )
                                    ) {
                                        Box(
                                            modifier = Modifier.fillMaxSize(),
                                            contentAlignment = Alignment.Center
                                        ) {
                                            Text(
                                                text = String.format("%02d분", minute),
                                                fontSize = 16.sp,
                                                fontWeight = if (selectedMinute == minute) FontWeight.Bold else FontWeight.Normal,
                                                color = if (selectedMinute == minute) Color.Black else Color(
                                                    0xFF4A5568
                                                )
                                            )
                                        }
                                    }
                                }
                            }
                        }
                    }

                    Spacer(modifier = Modifier.height(24.dp))

                    // 버튼
                    Row(
                        modifier = Modifier.fillMaxWidth(),
                        horizontalArrangement = Arrangement.spacedBy(12.dp)
                    ) {
                        Button(
                            onClick = onDismiss,
                            modifier = Modifier
                                .weight(1f)
                                .height(48.dp),
                            colors = ButtonDefaults.buttonColors(
                                containerColor = Color(0xFFF1F5F9),
                                contentColor = Color(0xFF64748B)
                            ),
                            shape = RoundedCornerShape(12.dp)
                        ) {
                            Text("취소", fontSize = 16.sp, fontWeight = FontWeight.Medium)
                        }

                        Button(
                            onClick = {
                                val selectedDay = weekDays[selectedDayIndex]
                                // 요일을 전체 이름으로 변환
                                val fullDayName = when (selectedDay.dayName) {
                                    "월" -> "월요일"
                                    "화" -> "화요일"
                                    "수" -> "수요일"
                                    "목" -> "목요일"
                                    "금" -> "금요일"
                                    "토" -> "토요일"
                                    "일" -> "일요일"
                                    else -> selectedDay.dayName
                                }

                                // 한국어 형식으로 날짜/시간 문자열 생성: "목요일 14시 30분"
                                val formattedDateTime =
                                    "$fullDayName ${selectedHour}시 ${selectedMinute}분"
                                onDateTimeSelected(formattedDateTime)
                                onDismiss()
                            },
                            modifier = Modifier
                                .weight(1f)
                                .height(48.dp),
                            colors = ButtonDefaults.buttonColors(
                                containerColor = Color(0xFFEFE5D8)
                            ),
                            shape = RoundedCornerShape(12.dp)
                        ) {
                            Text(
                                "확인",
                                fontSize = 16.sp,
                                fontWeight = FontWeight.Bold,
                                color = Color.Black
                            )
                        }
                    }
                }
            }
        }
    }
}

@SuppressLint("UnusedBoxWithConstraintsScope")
@Composable
fun GroupRegisterScreen(
    navController: NavHostController,
    viewModel: GroupRegisterViewModel = hiltViewModel()
) {
    val uiState by viewModel.uiState.collectAsState()
    val categories = listOf("독서", "학습", "첨삭")
    val scrollState = rememberScrollState()

    // 색상 정의
    val selectedColor = Color(0xFF81C4E8)
    val unselectedColor = Color(0xFFE0E0E0)
    val backgroundColor = Color.White

    val context = LocalContext.current
    val dimensions = rememberResponsiveDimensions()

    // PDF
    var pendingAction by remember { mutableStateOf<(() -> Unit)?>(null) }
    var showPermissionDialog by remember { mutableStateOf(false) }
    var hasRequestedPermissionOnce by remember { mutableStateOf(false) }

    // PDF 선택 상태 관리
    var selectedPdfFile by remember { mutableStateOf<File?>(null) }
    var selectedPdfFileName by remember { mutableStateOf("") }
    var isPdfImported by remember { mutableStateOf(false) }
    var isOcrRequired by remember { mutableStateOf<Boolean?>(null) } // OCR 필요 여부
    var isAnalyzing by remember { mutableStateOf(false) } // 분석 중 상태
    var pdfAnalysisResult by remember { mutableStateOf<PdfAnalysisResult?>(null) } // 분석 결과

    val displayFileName = if (selectedPdfFileName.length > 25) {
        selectedPdfFileName.take(22) + "..."
    } else selectedPdfFileName

    // 성공/실패 처리
    LaunchedEffect(uiState) {
        when {
            uiState.isSuccess -> {
                Log.d(TAG, "모임 생성 성공!")

                // 1. ViewModel 폼 초기화
                viewModel.resetForm()

                // 2. UI 상태 초기화 (성공 플래그 리셋)
                viewModel.resetState()

                // 3. 화면 이동
                navController.popBackStack()

                Log.d(TAG, "모든 상태가 초기화되었습니다")
            }

            uiState.errorMessage != null -> {
                Log.e(TAG, "모임 생성 실패: ${uiState.errorMessage}")
            }
        }
    }

    // 권한 확인 함수
    fun checkStoragePermissions(): Boolean {
        return if (Build.VERSION.SDK_INT >= 33) {
            // Android 13 이상: 새로운 미디어 권한들 중 하나라도 있으면 됨
            ContextCompat.checkSelfPermission(
                context,
                "android.permission.READ_MEDIA_IMAGES"
            ) == PackageManager.PERMISSION_GRANTED
        } else {
            // Android 12 이하: READ_EXTERNAL_STORAGE 권한 확인
            ContextCompat.checkSelfPermission(
                context,
                "android.permission.READ_EXTERNAL_STORAGE"
            ) == PackageManager.PERMISSION_GRANTED
        }
    }

    // URI에서 파일명을 추출하는 함수 추가 (import 섹션 다음에 추가)
    fun getFileNameFromUri(context: Context, uri: Uri): String? {
        var fileName: String? = null

        // DocumentProvider를 통한 파일명 추출
        context.contentResolver.query(uri, null, null, null, null)?.use { cursor ->
            val nameIndex = cursor.getColumnIndex(OpenableColumns.DISPLAY_NAME)
            if (nameIndex != -1 && cursor.moveToFirst()) {
                fileName = cursor.getString(nameIndex)
            }
        }

        // 위에서 실패하면 URI path에서 추출
        if (fileName == null) {
            fileName = uri.path?.let { path ->
                path.substring(path.lastIndexOf('/') + 1)
            }
        }

        return fileName
    }

    // PDF 선택 런처
    val pdfPickerLauncher = rememberLauncherForActivityResult(
        contract = ActivityResultContracts.OpenDocument()
    ) { uri ->
        uri?.let {
            try {
                isAnalyzing = true // 분석 시작

                val originalFileName = getFileNameFromUri(context, it) ?: "선택된 파일"

                context.contentResolver?.openInputStream(it)?.use { input ->
//                    val saveFile = AppFileManager.getNewPdfFile(context)
                    val saveFile = File(context.cacheDir, originalFileName)
                    FileOutputStream(saveFile).use { output ->
                        input.copyTo(output)
                    }
                    viewModel.updatePdfFile(saveFile)
                    selectedPdfFile = saveFile
                    selectedPdfFileName = originalFileName
                    isPdfImported = true

                    // PDF OCR 필요 여부 확인 (백그라운드에서 실행)
                    kotlin.concurrent.thread {
                        try {
                            val analysisResult = PdfOcrChecker.analyzePdf(context, saveFile)

                            // UI 스레드에서 상태 업데이트
                            android.os.Handler(android.os.Looper.getMainLooper()).post {
                                pdfAnalysisResult = analysisResult
                                isOcrRequired = analysisResult.isOcrRequired
                                isAnalyzing = false

                                Log.d(TAG, "PDF 분석 완료 - OCR 필요: ${analysisResult.isOcrRequired}")
                                Log.d(TAG, "분석 결과: $analysisResult")
                            }
                        } catch (e: Exception) {
                            Log.e(TAG, "PDF 분석 중 오류", e)
                            android.os.Handler(android.os.Looper.getMainLooper()).post {
                                isOcrRequired = true // 오류 시 OCR 필요로 설정
                                isAnalyzing = false
                            }
                        }
                    }
                }
            } catch (e: Exception) {
                // Handle error
            }
        }
    }

    // 권한 요청 런처
    val permissionLauncher = rememberLauncherForActivityResult(
        contract = ActivityResultContracts.RequestPermission()
    ) { granted ->
        hasRequestedPermissionOnce = true // 권한 요청했음을 표시

        if (granted) {
            Log.d(TAG, "저장소 권한이 승인되었습니다")
            pendingAction?.invoke()
            pendingAction = null
        } else {
            Log.e(TAG, "저장소 권한이 거부되었습니다")
            pendingAction = null
        }
    }

    // 설정으로 이동하는 런처
    val settingsLauncher = rememberLauncherForActivityResult(
        contract = ActivityResultContracts.StartActivityForResult()
    ) {
        // 설정에서 돌아왔을 때 권한 다시 확인
        if (checkStoragePermissions()) {
            pendingAction?.invoke()
            pendingAction = null
        } else {
            Toast.makeText(context, "저장소 권한이 필요합니다.", Toast.LENGTH_SHORT).show()
        }
    }

    // 권한 요청 함수
    fun requestStoragePermissions() {
        val permission = if (Build.VERSION.SDK_INT >= 33) {
            "android.permission.READ_MEDIA_IMAGES"
        } else {
            "android.permission.READ_EXTERNAL_STORAGE"
        }

        Log.d(TAG, "권한 요청: $permission")
        permissionLauncher.launch(permission)
    }

    // PDF 업로드 클릭 시 권한 체크 함수
    fun handleAddPdfClick() {
        if (!checkStoragePermissions()) {
            Log.d(TAG, "권한이 없음")

            if (hasRequestedPermissionOnce) {
                Log.d(TAG, "이미 권한 요청했음 - 설정 다이얼로그 표시")
                showPermissionDialog = true
            } else {
                // 처음 권한 요청 → 시스템 권한 다이얼로그
                Log.d(TAG, "첫 권한 요청 - 시스템 다이얼로그 표시")
                requestStoragePermissions()
            }
        } else {
            Log.d(TAG, "권한 확인됨 - 옵션 표시")
        }
    }

    BoxWithConstraints(
        modifier = Modifier.fillMaxSize(),
        contentAlignment = if (dimensions.isTablet) Alignment.TopCenter else Alignment.TopStart
    ) {
        Column(
            modifier = Modifier
                .widthIn(max = if (dimensions.isTablet) dimensions.contentMaxWidth * 1.5f else Dp.Infinity)
                .fillMaxSize()
                .background(Color.White)
        ) {
            CustomTopAppBar(
                title = "create_group",
                navController = navController,
                onBackPressed = { navController.popBackStack() }
            )

            Column(
                modifier = Modifier
                    .fillMaxSize()
                    .verticalScroll(scrollState)
                    .padding(16.dp)
            ) {
                Text(
                    text = "파일 업로드",
                    fontWeight = FontWeight.Bold,
                    fontSize = 20.sp,
                )
                Spacer(modifier = Modifier.height(8.dp))

                Card(
                    modifier = Modifier
                        .fillMaxWidth()
                        .clickable {
                            handleAddPdfClick()

                            pendingAction = {
                                pdfPickerLauncher.launch(arrayOf("application/pdf"))
                            }

                            if (checkStoragePermissions()) {
                                pendingAction?.invoke()
                                pendingAction = null
                            }

                        }
                        .border(
                            width = 1.dp,
                            color = if (selectedPdfFile != null) BaseColor else unselectedColor,
                            shape = RoundedCornerShape(8.dp)
                        ),
                    colors = CardDefaults.cardColors(
                        containerColor = backgroundColor
                    ),
                    shape = RoundedCornerShape(8.dp),
                    elevation = CardDefaults.cardElevation(defaultElevation = 0.dp)
                ) {
                    Row(
                        verticalAlignment = Alignment.CenterVertically,
                        modifier = Modifier.padding(10.dp)
                    ) {
                        Icon(
                            painter = painterResource(id = R.drawable.ic_pdf),
                            contentDescription = "pdf_upload",
                            modifier = Modifier.size(40.dp),
                            tint = Color.Unspecified
                        )
                        Spacer(modifier = Modifier.width(12.dp))
                        Column(modifier = Modifier.weight(1f)) {
                            Text(
                                text = if (selectedPdfFileName.isNotEmpty()) {
                                    // 파일명이 너무 길면 앞부분만 표시
                                    if (selectedPdfFileName.length > 25) {
                                        selectedPdfFileName.take(22) + "..."
                                    } else {
                                        selectedPdfFileName
                                    }
                                } else {
                                    "PDF 업로드"
                                },
                                color = if (selectedPdfFile != null) Color.Black else Color.Gray,
                                fontSize = 16.sp,
                                fontWeight = if (selectedPdfFile != null) FontWeight.Medium else FontWeight.Normal
                            )
                            if (selectedPdfFile != null) {
                                Text(
                                    text = "파일이 선택되었습니다",
                                    color = BaseColor,
                                    fontSize = 12.sp,
                                    modifier = Modifier.padding(top = 4.dp)
                                )
                            } else {
                                Text(
                                    text = "PDF 파일을 선택해주세요",
                                    color = Color.Gray,
                                    fontSize = 12.sp,
                                    modifier = Modifier.padding(top = 4.dp)
                                )
                            }
                        }
                        if (selectedPdfFile != null) {
                            Icon(
                                painter = painterResource(id = R.drawable.ic_close_white),
                                contentDescription = "파일 제거",
                                modifier = Modifier
                                    .size(24.dp)
                                    .clickable {
                                        selectedPdfFile?.delete()
                                        selectedPdfFile = null
                                        selectedPdfFileName = ""
                                        isOcrRequired = null
                                        pdfAnalysisResult = null
                                        isAnalyzing = false
                                        isPdfImported = false

                                        viewModel.resetPdfFile()
                                    },
                                tint = Color.Gray
                            )
                        }
                    }
                }

                Spacer(modifier = Modifier.height(22.dp))

                Text(
                    text = "모임 정보",
                    fontWeight = FontWeight.Bold,
                    fontSize = 20.sp,
                )
                Spacer(modifier = Modifier.height(16.dp))

                CompositionLocalProvider(
                    LocalTextSelectionColors provides TextSelectionColors(
                        handleColor = BaseColor, // 드래그 핸들(물방울) 색상
                        backgroundColor = BaseColor.copy(alpha = 0.3f) // 선택 영역 배경색 (투명도 적용)
                    )
                ) {
                    // 모임 제목 입력
                    OutlinedTextField(
                        value = viewModel.groupName,
                        onValueChange = { viewModel.updateGroupName(it) },
                        placeholder = { Text("모임 제목을 입력해주세요", color = Color.Gray) },
                        modifier = Modifier.fillMaxWidth(),
                        shape = RoundedCornerShape(8.dp),
                        colors = OutlinedTextFieldDefaults.colors(
                            focusedBorderColor = BaseColor,
                            focusedLabelColor = BaseColor,
                            cursorColor = BaseColor
                        )
                    )
                }

                Spacer(modifier = Modifier.height(12.dp))

                CompositionLocalProvider(
                    LocalTextSelectionColors provides TextSelectionColors(
                        handleColor = BaseColor, // 드래그 핸들(물방울) 색상
                        backgroundColor = BaseColor.copy(alpha = 0.3f) // 선택 영역 배경색 (투명도 적용)
                    )
                ) {
                    // 모임 설명 작성
                    OutlinedTextField(
                        value = viewModel.groupDescription,
                        onValueChange = { viewModel.updateGroupDescription(it) },
                        placeholder = { Text("모임에 대한 설명을 작성해주세요", color = Color.Gray) },
                        modifier = Modifier
                            .fillMaxWidth()
                            .height(120.dp),
                        shape = RoundedCornerShape(8.dp),
                        maxLines = 5,
                        colors = OutlinedTextFieldDefaults.colors(
                            focusedBorderColor = BaseColor,
                            focusedLabelColor = BaseColor,
                            cursorColor = BaseColor
                        )
                    )
                }

                Spacer(modifier = Modifier.height(20.dp))

                // 카테고리 토글 버튼
                Text(
                    text = "카테고리",
                    fontWeight = FontWeight.Medium,
                    fontSize = 16.sp,
                    color = Color.Black
                )

                Spacer(modifier = Modifier.height(8.dp))
                Row(
                    modifier = Modifier.fillMaxWidth(),
                    horizontalArrangement = Arrangement.spacedBy(8.dp)
                ) {
                    categories.forEach { category ->
                        Button(
                            onClick = { viewModel.updateCategory(category) },
                            modifier = Modifier.weight(1f),
                            colors = ButtonDefaults.buttonColors(
                                containerColor = if (viewModel.selectedCategory == category) Color(
                                    0xFFEFE5D8
                                ) else Color.White,
                                contentColor = if (viewModel.selectedCategory == category) Color.Black else Color.Gray
                            ),
                            shape = RoundedCornerShape(8.dp),
                            border = BorderStroke(
                                1.dp,
                                if (viewModel.selectedCategory == category) Color(0xFFEFE5D8) else unselectedColor
                            )
                        ) {
                            Text(
                                text = category,
                                fontSize = 14.sp,
                                fontWeight = if (viewModel.selectedCategory == category) FontWeight.Medium else FontWeight.Normal
                            )
                        }
                    }
                }

                Spacer(modifier = Modifier.height(20.dp))

                // 최대 참여 인원수 토글 버튼
                Text(
                    text = "최대 참여 인원수",
                    fontWeight = FontWeight.Medium,
                    fontSize = 16.sp,
                    color = Color.Black
                )
                Spacer(modifier = Modifier.height(8.dp))
                Row(
                    modifier = Modifier.fillMaxWidth(),
                    horizontalArrangement = Arrangement.spacedBy(6.dp)
                ) {
                    (1..6).forEach { number ->
                        Button(
                            onClick = { viewModel.updateMaxMembers(number) },
                            modifier = Modifier
                                .weight(1f)
                                .height(40.dp),
                            colors = ButtonDefaults.buttonColors(
                                containerColor = if (viewModel.maxMembers == number) Color(
                                    0xFFEFE5D8
                                ) else Color.White,
                                contentColor = if (viewModel.maxMembers == number) Color.Black else Color.Gray
                            ),
                            shape = RoundedCornerShape(8.dp),
                            border = BorderStroke(
                                1.dp,
                                if (viewModel.maxMembers == number) Color(0xFFEFE5D8) else unselectedColor
                            ),
                            contentPadding = PaddingValues(4.dp)
                        ) {
                            Text(
                                text = "${number}명",
                                fontSize = 12.sp,
                                fontWeight = if (viewModel.maxMembers == number) FontWeight.Medium else FontWeight.Normal
                            )
                        }
                    }
                }

                Spacer(modifier = Modifier.height(20.dp))

                // 모임 시작 시간 설정
                Text(
                    text = "모임 시작 시간",
                    fontWeight = FontWeight.Medium,
                    fontSize = 16.sp,
                    color = Color.Black
                )
                Spacer(modifier = Modifier.height(8.dp))
                Card(
                    modifier = Modifier
                        .fillMaxWidth()
                        .clickable { viewModel.showDateTimePicker() }
                        .border(
                            width = 1.dp,
                            color = if (viewModel.selectedDateTime.isNotEmpty()) Color(0xFFEFE5D8) else unselectedColor,
                            shape = RoundedCornerShape(8.dp)
                        ),
                    colors = CardDefaults.cardColors(
                        containerColor = backgroundColor
                    ),
                    shape = RoundedCornerShape(8.dp),
                    elevation = CardDefaults.cardElevation(defaultElevation = 0.dp)
                ) {
                    Row(
                        modifier = Modifier
                            .fillMaxWidth()
                            .padding(16.dp),
                        verticalAlignment = Alignment.CenterVertically
                    ) {
                        Icon(
                            painter = painterResource(id = R.drawable.ic_clock),
                            contentDescription = "시간 선택",
                            modifier = Modifier.size(24.dp),
                            tint = if (viewModel.selectedDateTime.isNotEmpty()) Color(0xFFEFE5D8) else Color.Gray
                        )
                        Spacer(modifier = Modifier.width(12.dp))
                        Text(
                            text = if (viewModel.selectedDateTime.isEmpty()) "날짜와 시간을 선택해주세요" else viewModel.selectedDateTime,
                            fontSize = 16.sp,
                            color = if (viewModel.selectedDateTime.isEmpty()) Color.Gray else Color.Black,
                            fontWeight = if (viewModel.selectedDateTime.isNotEmpty()) FontWeight.Medium else FontWeight.Normal
                        )
                    }
                }

                Spacer(modifier = Modifier.height(20.dp))

                // 최소 평점 요구사항 설정
                Text(
                    text = "최소 요구 평점",
                    fontWeight = FontWeight.Medium,
                    fontSize = 16.sp,
                    color = Color.Black
                )
                Spacer(modifier = Modifier.height(4.dp))
                Row(
                    verticalAlignment = Alignment.CenterVertically
                ) {
                    Icon(
                        painter = painterResource(id = R.drawable.ic_warning),
                        contentDescription = "위험",
                        tint = Color.Gray,
                        modifier = Modifier.size(14.dp)
                    )
                    Spacer(modifier = Modifier.width(4.dp))
                    Text(
                        text = "설정한 평점 이상의 사용자만 모임에 참여할 수 있습니다",
                        fontSize = 12.sp,
                        color = Color.Gray
                    )
                }

                Spacer(modifier = Modifier.height(8.dp))

                // 평점 선택 카드
                Card(
                    modifier = Modifier
                        .fillMaxWidth()
                        .height(160.dp),
                    colors = CardDefaults.cardColors(
                        containerColor = Color(0xFFF8FAFC)
                    ),
                    shape = RoundedCornerShape(12.dp),
                    elevation = CardDefaults.cardElevation(defaultElevation = 0.dp)
                ) {
                    Column(
                        modifier = Modifier.padding(16.dp)
                    ) {
                        // 현재 선택된 평점 표시
                        Row(
                            modifier = Modifier.fillMaxWidth(),
                            horizontalArrangement = Arrangement.SpaceBetween,
                            verticalAlignment = Alignment.CenterVertically
                        ) {
                            Row(verticalAlignment = Alignment.CenterVertically) {
                                Icon(
                                    painter = painterResource(id = R.drawable.ic_star),
                                    contentDescription = "평점",
                                    tint = Color(0xFFFFD700),
                                    modifier = Modifier.size(20.dp)
                                )
                                Spacer(modifier = Modifier.width(8.dp))
                                Text(
                                    text = "최소 평점",
                                    fontSize = 14.sp,
                                    color = Color(0xFF4A5568),
                                    fontWeight = FontWeight.Medium
                                )
                            }
                            Text(
                                text = "${viewModel.minRequiredRating}점 이상",
                                fontSize = 16.sp,
                                fontWeight = FontWeight.Bold,
                                color = MainColor
                            )
                        }

                        Spacer(modifier = Modifier.height(16.dp))

                        // 평점 선택 그리드 (0 ~ 5, 1점 단위)
                        Card(
                            modifier = Modifier.fillMaxWidth(),
                            colors = CardDefaults.cardColors(
                                containerColor = Color(0xFFF8FAFC)
                            ),
                            shape = RoundedCornerShape(12.dp),
                            elevation = CardDefaults.cardElevation(defaultElevation = 0.dp)
                        ) {
                            Column(
                                modifier = Modifier.padding(16.dp)
                            ) {
                                // 현재 선택된 평점 표시
                                Row(
                                    modifier = Modifier.fillMaxWidth(),
                                    horizontalArrangement = Arrangement.SpaceBetween,
                                    verticalAlignment = Alignment.CenterVertically
                                ) {

                                    // 커스텀 슬라이더
                                    RatingSlider(
                                        value = viewModel.minRequiredRating,
                                        onValueChange = { rating ->
                                            viewModel.updateMinRequiredRating(rating)
                                        },
                                        modifier = Modifier.fillMaxWidth()
                                    )
                                }
                            }
                        }
                    }

                }

                Spacer(modifier = Modifier.height(32.dp))

                // 모임 개설 버튼
                Button(
                    onClick = {
                        // 현재 상태 로깅
                        viewModel.logCurrentState()

                        // PDF 파일 확인
                        val currentPdfFile = selectedPdfFile
                        if (currentPdfFile == null || !currentPdfFile.exists()) {
                            Log.e(TAG, "PDF 파일이 선택되지 않았거나 존재하지 않습니다")
                            // 에러 처리 (토스트 메시지 등)
                            return@Button
                        }

                        // OCR 분석이 완료되었는지 확인
                        if (isAnalyzing) {
                            Log.w(TAG, "PDF 분석이 아직 진행 중입니다")
                            return@Button
                        }

                        // OCR 필요 여부 확인 (null인 경우 안전하게 true로 설정)
                        val ocrRequired = isOcrRequired ?: true

                        // 백그라운드에서 모임 생성 (기존의 createGroupWithPdf 대신)
                        viewModel.createGroupInBackground(isOcrRequired = ocrRequired)

                        Log.d(
                            TAG, """
             모임 개설 시작:
             - 제목: ${viewModel.groupName}
             - 카테고리: ${viewModel.selectedCategory}
             - 인원: ${viewModel.maxMembers}명
             - 시간: ${viewModel.selectedDateTime}
             - PDF 파일: ${currentPdfFile.name}
             - 파일 크기: ${currentPdfFile.length()} bytes
             - OCR 필요: $ocrRequired
         """.trimIndent()
                        )

                        // 분석 결과 로깅
                        pdfAnalysisResult?.let { result ->
                            Log.d(
                                TAG, """
                 PDF 분석 결과:
                 - 총 페이지: ${result.totalPages}
                 - 분석된 페이지: ${result.analyzedPages}
                 - 텍스트 페이지: ${result.textPages}
                 - 이미지 페이지: ${result.imagePages}
                 - 텍스트 비율: ${(result.textPageRatio * 100).toInt()}%
                 - 평균 텍스트 길이: ${result.avgTextPerPage.toInt()}자
                 - OCR 필요: ${result.isOcrRequired}
             """.trimIndent()
                            )
                        }
                        // 그룹 생성 실행
                        viewModel.createGroupWithPdf(
                            isOcrRequired = ocrRequired
                        )
                    },
                    modifier = Modifier
                        .fillMaxWidth()
                        .height(48.dp),
                    colors = ButtonDefaults.buttonColors(
                        containerColor = Color(0xFFEFE5D8)
                    ),
                    shape = RoundedCornerShape(12.dp),
                    enabled = run {
                        val isValid = viewModel.isFormValid() && !isAnalyzing
                        Log.d(
                            TAG, """
             버튼 활성화 조건:
             - viewModel.isFormValid(): ${viewModel.isFormValid()}
             - !isAnalyzing: ${!isAnalyzing}
             - selectedPdfFile != null: ${selectedPdfFile != null}
             - 최종 결과: $isValid
         """.trimIndent()
                        )
                        isValid
                    }
<<<<<<< HEAD
                ) {
                    Text(
                        text = "모임 개설하기",
                        color = Color.White,
                        fontWeight = FontWeight.Bold,
                        fontSize = 16.sp
=======
                    // 그룹 생성 실행
//                    viewModel.createGroupWithPdf(
//                        isOcrRequired = ocrRequired
//                    )
                },
                modifier = Modifier
                    .fillMaxWidth()
                    .height(48.dp),
                colors = ButtonDefaults.buttonColors(
                    containerColor = Color(0xFFEFE5D8)
                ),
                shape = RoundedCornerShape(12.dp),
                enabled = run {
                    val isValid = viewModel.isFormValid() && !isAnalyzing
                    Log.d(
                        TAG, """
            버튼 활성화 조건:
            - viewModel.isFormValid(): ${viewModel.isFormValid()}
            - !isAnalyzing: ${!isAnalyzing}
            - selectedPdfFile != null: ${selectedPdfFile != null}
            - 최종 결과: $isValid
        """.trimIndent()
>>>>>>> 3b3a9a19
                    )
                }

                Spacer(modifier = Modifier.height(16.dp))

                // 날짜/시간 선택 다이얼로그
                if (viewModel.showDateTimePicker) {
                    DateTimePickerDialog(
                        onDateTimeSelected = { dateTime ->
                            viewModel.updateDateTime(dateTime)
                        },
                        onDismiss = { viewModel.hideDateTimePicker() }
                    )
                }
            }

            // 권한 설정 다이얼로그
            if (showPermissionDialog) {
                AlertDialog(
                    onDismissRequest = { showPermissionDialog = false },
                    title = {
                        Text(
                            text = "권한 필요",
                        )
                    },
                    text = {
                        Text(
                            text = "PDF 파일에 접근하려면 저장소 권한이 필요합니다.\n설정에서 권한을 허용해주세요.",
                        )
                    },
                    confirmButton = {
                        TextButton(
                            onClick = {
                                showPermissionDialog = false
                                // 앱 설정으로 이동
                                val intent =
                                    Intent(Settings.ACTION_APPLICATION_DETAILS_SETTINGS).apply {
                                        data = Uri.fromParts("package", context.packageName, null)
                                    }
                                settingsLauncher.launch(intent)
                            }
                        ) {
                            Text(
                                text = "설정으로 이동",
                                color = Color.Black
                            )
                        }
                    },
                    dismissButton = {
                        TextButton(
                            onClick = { showPermissionDialog = false }
                        ) {
                            Text(
                                text = "취소",
                                color = Color.Gray
                            )
                        }
                    }
                )
            }
        }
    }
}

@Composable
fun RatingSlider(
    value: Int,
    onValueChange: (Int) -> Unit,
    modifier: Modifier = Modifier
) {
    var isDragging by remember { mutableStateOf(false) }
    var dragPosition by remember { mutableFloatStateOf(value.toFloat()) } // 연속적인 드래그 위치
    val density = LocalDensity.current

    // 드래그가 끝나지 않았다면 dragPosition, 끝났다면 value 사용
    val displayPosition = if (isDragging) dragPosition else value.toFloat()

    BoxWithConstraints(
        modifier = modifier.height(60.dp)
    ) {
        val sliderWidth = maxWidth - 32.dp // 좌우 여백 고려
        val stepWidth = sliderWidth / 5f // 0~5까지 6개 지점
        val containerWidthPx = with(density) { sliderWidth.toPx() }

        // 터치 위치를 연속적인 값으로 변환하는 함수 (0.0 ~ 5.0)
        fun getPositionFromTouch(touchX: Float): Float {
            val ratio = (touchX / containerWidthPx).coerceIn(0f, 1f)
            return ratio * 5f
        }

        // 연속값을 가장 가까운 정수로 스냅하는 함수
        fun snapToNearestInteger(position: Float): Int {
            return position.roundToInt().coerceIn(0, 5)
        }

        Column {
            // 평점 숫자 표시 - 가장 가까운 정수 기준으로 강조
            Row(
                modifier = Modifier
                    .fillMaxWidth()
                    .padding(horizontal = 16.dp),
                horizontalArrangement = Arrangement.SpaceBetween
            ) {
                (0..5).forEach { rating ->
                    val nearestValue = snapToNearestInteger(displayPosition)
                    Text(
                        text = rating.toString(),
                        fontSize = 12.sp,
                        fontWeight = if (nearestValue == rating) FontWeight.Bold else FontWeight.Normal,
                        color = if (nearestValue == rating) MainColor else Color(0xFF64748B)
                    )
                }
            }

            Spacer(modifier = Modifier.height(8.dp))

            // 슬라이더 트랙과 썸
            Box(
                modifier = Modifier
                    .fillMaxWidth()
                    .height(32.dp)
                    .padding(horizontal = 16.dp)
                    .pointerInput(Unit) {
                        detectDragGestures(
                            onDragStart = { offset ->
                                isDragging = true
                                // 드래그 시작 시 터치한 위치로 바로 이동
                                dragPosition = getPositionFromTouch(offset.x)
                            },
                            onDragEnd = {
                                isDragging = false
                                val finalValue = snapToNearestInteger(dragPosition)
                                onValueChange(finalValue) // 최종 값은 정수로 스냅
                            },
                            onDrag = { _, dragAmount ->
                                // 드래그 중 연속적인 위치 업데이트
                                val currentPositionPx = (dragPosition / 5f) * containerWidthPx
                                val newPositionPx = (currentPositionPx + dragAmount.x).coerceIn(
                                    0f,
                                    containerWidthPx
                                )
                                dragPosition = (newPositionPx / containerWidthPx) * 5f
                            }
                        )
                    }
                    .pointerInput(Unit) {
                        detectTapGestures { offset ->
                            // 터치 위치로 바로 이동하고 가장 가까운 정수로 스냅
                            val touchPosition = getPositionFromTouch(offset.x)
                            val snappedValue = snapToNearestInteger(touchPosition)
                            dragPosition = snappedValue.toFloat()
                            onValueChange(snappedValue)
                        }
                    }
            ) {
                // 백그라운드 트랙
                Box(
                    modifier = Modifier
                        .fillMaxWidth()
                        .height(6.dp)
                        .align(Alignment.Center)
                        .background(
                            Color(0xFFE2E8F0),
                            RoundedCornerShape(3.dp)
                        )
                )

                // 활성화된 트랙 - 드래그 위치까지 채워짐 (0부터 현재 드래그 위치까지)
                Box(
                    modifier = Modifier
                        .width(stepWidth * displayPosition)
                        .height(6.dp)
                        .align(Alignment.CenterStart)
                        .background(
                            MainColor,
                            RoundedCornerShape(3.dp)
                        )
                )

                // 드래그 가능한 썸 - 드래그 위치에 따라 이동
                Box(
                    modifier = Modifier
                        .size(if (isDragging) 28.dp else 24.dp)
                        .offset(x = (stepWidth * displayPosition) - if (isDragging) 14.dp else 12.dp)
                        .align(Alignment.CenterStart)
                        .background(
                            Color.White,
                            CircleShape
                        )
                        .border(
                            if (isDragging) 3.dp else 2.dp,
                            if (isDragging) MainColor else Color(0xFFE2E8F0),
                            CircleShape
                        )
                ) {
                    // 썸 중앙의 작은 원
                    Box(
                        modifier = Modifier
                            .size(if (isDragging) 10.dp else 8.dp)
                            .align(Alignment.Center)
                            .background(
                                MainColor,
                                CircleShape
                            )
                    )
                }
            }
        }
    }
}<|MERGE_RESOLUTION|>--- conflicted
+++ resolved
@@ -1188,9 +1188,9 @@
                             )
                         }
                         // 그룹 생성 실행
-                        viewModel.createGroupWithPdf(
-                            isOcrRequired = ocrRequired
-                        )
+//                        viewModel.createGroupWithPdf(
+//                            isOcrRequired = ocrRequired
+//                        )
                     },
                     modifier = Modifier
                         .fillMaxWidth()
@@ -1212,37 +1212,12 @@
                         )
                         isValid
                     }
-<<<<<<< HEAD
                 ) {
                     Text(
                         text = "모임 개설하기",
                         color = Color.White,
                         fontWeight = FontWeight.Bold,
                         fontSize = 16.sp
-=======
-                    // 그룹 생성 실행
-//                    viewModel.createGroupWithPdf(
-//                        isOcrRequired = ocrRequired
-//                    )
-                },
-                modifier = Modifier
-                    .fillMaxWidth()
-                    .height(48.dp),
-                colors = ButtonDefaults.buttonColors(
-                    containerColor = Color(0xFFEFE5D8)
-                ),
-                shape = RoundedCornerShape(12.dp),
-                enabled = run {
-                    val isValid = viewModel.isFormValid() && !isAnalyzing
-                    Log.d(
-                        TAG, """
-            버튼 활성화 조건:
-            - viewModel.isFormValid(): ${viewModel.isFormValid()}
-            - !isAnalyzing: ${!isAnalyzing}
-            - selectedPdfFile != null: ${selectedPdfFile != null}
-            - 최종 결과: $isValid
-        """.trimIndent()
->>>>>>> 3b3a9a19
                     )
                 }
 
