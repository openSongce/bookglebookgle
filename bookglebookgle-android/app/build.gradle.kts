plugins {
    alias(libs.plugins.android.application)
    alias(libs.plugins.kotlin.android)
    alias(libs.plugins.kotlin.compose)
<<<<<<< HEAD
    alias(libs.plugins.kotlin.kapt)
    alias(libs.plugins.hilt.android)
    id("kotlin-parcelize")
=======
    id("kotlin-kapt")
    id("com.google.dagger.hilt.android")
>>>>>>> c159fcd3
}

android {
    namespace = "com.ssafy.bookglebookgle"
    compileSdk = 35

    defaultConfig {
        applicationId = "com.ssafy.bookglebookgle"
        minSdk = 24
        targetSdk = 35
        versionCode = 1
        versionName = "1.0"

        testInstrumentationRunner = "androidx.test.runner.AndroidJUnitRunner"

        vectorDrawables {
            useSupportLibrary = true
        }
    }

    buildTypes {
        release {
            isMinifyEnabled = false
            proguardFiles(
                getDefaultProguardFile("proguard-android-optimize.txt"),
                "proguard-rules.pro"
            )
        }
    }
    compileOptions {
        sourceCompatibility = JavaVersion.VERSION_17
        targetCompatibility = JavaVersion.VERSION_17
    }
    kotlinOptions {
        jvmTarget = "17"
    }
    buildFeatures {
        compose = true
    }
<<<<<<< HEAD
    packaging {
        resources {
            excludes += "/META-INF/{AL2.0,LGPL2.1}"
        }
    }
}

dependencies {
=======
    hilt{
        enableAggregatingTask = false
    }


}

dependencies {

    implementation("com.google.accompanist:accompanist-navigation-animation:0.31.3-beta")

    implementation ("androidx.security:security-crypto:1.1.0-alpha06")
    implementation("androidx.datastore:datastore-preferences:1.1.1")

    implementation("com.google.dagger:hilt-android:2.48")
    implementation(libs.androidx.core.splashscreen)
    kapt("com.google.dagger:hilt-compiler:2.48")
    implementation("androidx.hilt:hilt-navigation-compose:1.1.0")




    implementation("androidx.navigation:navigation-compose:2.7.7")
    implementation("androidx.lifecycle:lifecycle-runtime-compose:2.6.2")
    implementation("androidx.lifecycle:lifecycle-viewmodel-compose:2.6.2")
    implementation("com.squareup.retrofit2:retrofit:2.9.0")
    implementation("com.squareup.retrofit2:converter-gson:2.9.0")


>>>>>>> c159fcd3
    implementation(libs.androidx.core.ktx)
    implementation(libs.androidx.lifecycle.runtime.ktx)
    implementation(libs.androidx.activity.compose)
    implementation(platform(libs.androidx.compose.bom))
    implementation(libs.androidx.ui)
    implementation(libs.androidx.ui.graphics)
    implementation(libs.androidx.ui.tooling.preview)
    implementation(libs.androidx.material3)
    implementation(libs.androidx.appcompat)
    implementation(libs.material)
    implementation(libs.androidx.runtime.livedata)
    implementation(libs.androidx.core.i18n)
    testImplementation(libs.junit)
    androidTestImplementation(libs.androidx.junit)
    androidTestImplementation(libs.androidx.espresso.core)
    androidTestImplementation(platform(libs.androidx.compose.bom))
    androidTestImplementation(libs.androidx.ui.test.junit4)
    debugImplementation(libs.androidx.ui.tooling)
    debugImplementation(libs.androidx.ui.test.manifest)

    // Retrofit + Network
    implementation("com.squareup.retrofit2:retrofit:2.9.0")
    implementation("com.squareup.retrofit2:converter-gson:2.9.0")
    implementation("com.squareup.okhttp3:okhttp:4.12.0")
    implementation("com.squareup.okhttp3:logging-interceptor:4.12.0")

    // Navigation Compose
    implementation("androidx.navigation:navigation-compose:2.7.6")

    // Lifecycle Compose
    implementation("androidx.lifecycle:lifecycle-viewmodel-compose:2.7.0")
    implementation("androidx.lifecycle:lifecycle-runtime-compose:2.7.0")

    // Hilt for Compose
    implementation("com.google.dagger:hilt-android:2.48.1")
    implementation("androidx.hilt:hilt-navigation-compose:1.1.0")
    kapt("com.google.dagger:hilt-android-compiler:2.48.1")

    // PDF libraries
    implementation(libs.pdfbox.android)
    implementation (libs.pdfium.android)

    // JSON 파싱
    implementation("com.google.code.gson:gson:2.10.1")

    // 권한 요청
    implementation("com.google.accompanist:accompanist-permissions:0.32.0")

    // 시스템 UI 제어 (상태바/네비게이션바 색상 등)
    implementation("com.google.accompanist:accompanist-systemuicontroller:0.32.0")

    // 이미지 로딩 (PDF 썸네일 등 이미지 비동기 로딩)
    implementation("io.coil-kt:coil-compose:2.5.0")

    // Room (로컬 DB - SQLite)
    implementation("androidx.room:room-runtime:2.6.1")
    kapt("androidx.room:room-compiler:2.6.1")
    implementation("androidx.room:room-ktx:2.6.1")

    // FlowLayout (태그, 버튼 등 가변적인 Row/Column 레이아웃)
    implementation("com.google.accompanist:accompanist-flowlayout:0.32.0")

}

kapt {
    correctErrorTypes = true
}<|MERGE_RESOLUTION|>--- conflicted
+++ resolved
@@ -2,14 +2,9 @@
     alias(libs.plugins.android.application)
     alias(libs.plugins.kotlin.android)
     alias(libs.plugins.kotlin.compose)
-<<<<<<< HEAD
     alias(libs.plugins.kotlin.kapt)
     alias(libs.plugins.hilt.android)
     id("kotlin-parcelize")
-=======
-    id("kotlin-kapt")
-    id("com.google.dagger.hilt.android")
->>>>>>> c159fcd3
 }
 
 android {
@@ -49,21 +44,16 @@
     buildFeatures {
         compose = true
     }
-<<<<<<< HEAD
+    hilt{
+        enableAggregatingTask = false
+    }
+
+
     packaging {
         resources {
             excludes += "/META-INF/{AL2.0,LGPL2.1}"
         }
     }
-}
-
-dependencies {
-=======
-    hilt{
-        enableAggregatingTask = false
-    }
-
-
 }
 
 dependencies {
@@ -88,7 +78,6 @@
     implementation("com.squareup.retrofit2:converter-gson:2.9.0")
 
 
->>>>>>> c159fcd3
     implementation(libs.androidx.core.ktx)
     implementation(libs.androidx.lifecycle.runtime.ktx)
     implementation(libs.androidx.activity.compose)
