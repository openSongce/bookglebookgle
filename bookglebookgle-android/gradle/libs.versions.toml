[versions]
agp = "8.7.2"
kotlin = "2.0.0"
coreKtx = "1.16.0"
junit = "4.13.2"
junitVersion = "1.2.1"
espressoCore = "3.6.1"
lifecycleRuntimeKtx = "2.9.1"
activityCompose = "1.10.1"
composeBom = "2024.04.01"
<<<<<<< HEAD
hilt = "2.48.1"
appcompat = "1.7.1"
material = "1.12.0"
pdfboxAndroid = "2.0.27.0"
pdfiumAndroid = "1.9.0"
runtimeLivedata = "1.8.3"
coreI18n = "1.0.0"
=======
coreSplashscreen = "1.0.1"
>>>>>>> c159fcd3

[libraries]
androidx-core-ktx = { group = "androidx.core", name = "core-ktx", version.ref = "coreKtx" }
junit = { group = "junit", name = "junit", version.ref = "junit" }
androidx-junit = { group = "androidx.test.ext", name = "junit", version.ref = "junitVersion" }
androidx-espresso-core = { group = "androidx.test.espresso", name = "espresso-core", version.ref = "espressoCore" }
androidx-lifecycle-runtime-ktx = { group = "androidx.lifecycle", name = "lifecycle-runtime-ktx", version.ref = "lifecycleRuntimeKtx" }
androidx-activity-compose = { group = "androidx.activity", name = "activity-compose", version.ref = "activityCompose" }
androidx-compose-bom = { group = "androidx.compose", name = "compose-bom", version.ref = "composeBom" }
androidx-ui = { group = "androidx.compose.ui", name = "ui" }
androidx-ui-graphics = { group = "androidx.compose.ui", name = "ui-graphics" }
androidx-ui-tooling = { group = "androidx.compose.ui", name = "ui-tooling" }
androidx-ui-tooling-preview = { group = "androidx.compose.ui", name = "ui-tooling-preview" }
androidx-ui-test-manifest = { group = "androidx.compose.ui", name = "ui-test-manifest" }
androidx-ui-test-junit4 = { group = "androidx.compose.ui", name = "ui-test-junit4" }
androidx-material3 = { group = "androidx.compose.material3", name = "material3" }
<<<<<<< HEAD
androidx-appcompat = { group = "androidx.appcompat", name = "appcompat", version.ref = "appcompat" }
material = { group = "com.google.android.material", name = "material", version.ref = "material" }
pdfbox-android = { module = "com.tom-roush:pdfbox-android", version.ref = "pdfboxAndroid" }
pdfium-android = { module = "com.github.barteksc:pdfium-android", version.ref = "pdfiumAndroid" }
androidx-runtime-livedata = { group = "androidx.compose.runtime", name = "runtime-livedata", version.ref = "runtimeLivedata" }
androidx-core-i18n = { group = "androidx.core", name = "core-i18n", version.ref = "coreI18n" }
=======
androidx-core-splashscreen = { group = "androidx.core", name = "core-splashscreen", version.ref = "coreSplashscreen" }
>>>>>>> c159fcd3

[plugins]
android-application = { id = "com.android.application", version.ref = "agp" }
kotlin-android = { id = "org.jetbrains.kotlin.android", version.ref = "kotlin" }
kotlin-compose = { id = "org.jetbrains.kotlin.plugin.compose", version.ref = "kotlin" }
kotlin-kapt = { id = "org.jetbrains.kotlin.kapt", version.ref = "kotlin" }
hilt-android = { id = "com.google.dagger.hilt.android", version.ref = "hilt" }
<|MERGE_RESOLUTION|>--- conflicted
+++ resolved
@@ -8,7 +8,6 @@
 lifecycleRuntimeKtx = "2.9.1"
 activityCompose = "1.10.1"
 composeBom = "2024.04.01"
-<<<<<<< HEAD
 hilt = "2.48.1"
 appcompat = "1.7.1"
 material = "1.12.0"
@@ -16,9 +15,7 @@
 pdfiumAndroid = "1.9.0"
 runtimeLivedata = "1.8.3"
 coreI18n = "1.0.0"
-=======
 coreSplashscreen = "1.0.1"
->>>>>>> c159fcd3
 
 [libraries]
 androidx-core-ktx = { group = "androidx.core", name = "core-ktx", version.ref = "coreKtx" }
@@ -35,16 +32,13 @@
 androidx-ui-test-manifest = { group = "androidx.compose.ui", name = "ui-test-manifest" }
 androidx-ui-test-junit4 = { group = "androidx.compose.ui", name = "ui-test-junit4" }
 androidx-material3 = { group = "androidx.compose.material3", name = "material3" }
-<<<<<<< HEAD
+androidx-core-splashscreen = { group = "androidx.core", name = "core-splashscreen", version.ref = "coreSplashscreen" }
 androidx-appcompat = { group = "androidx.appcompat", name = "appcompat", version.ref = "appcompat" }
 material = { group = "com.google.android.material", name = "material", version.ref = "material" }
 pdfbox-android = { module = "com.tom-roush:pdfbox-android", version.ref = "pdfboxAndroid" }
 pdfium-android = { module = "com.github.barteksc:pdfium-android", version.ref = "pdfiumAndroid" }
 androidx-runtime-livedata = { group = "androidx.compose.runtime", name = "runtime-livedata", version.ref = "runtimeLivedata" }
 androidx-core-i18n = { group = "androidx.core", name = "core-i18n", version.ref = "coreI18n" }
-=======
-androidx-core-splashscreen = { group = "androidx.core", name = "core-splashscreen", version.ref = "coreSplashscreen" }
->>>>>>> c159fcd3
 
 [plugins]
 android-application = { id = "com.android.application", version.ref = "agp" }
