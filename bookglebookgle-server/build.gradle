--- conflicted
+++ resolved
@@ -65,7 +65,15 @@
     implementation 'org.springframework.boot:spring-boot-starter-data-redis'
     implementation 'io.lettuce:lettuce-core'
 
-<<<<<<< HEAD
+    // Google ID Token 검증용
+    implementation 'com.google.api-client:google-api-client:2.0.0'
+    implementation 'com.google.api-client:google-api-client-gson:2.0.0'
+
+    // JWT 토큰 발급용
+    implementation 'io.jsonwebtoken:jjwt-api:0.11.5'
+    runtimeOnly 'io.jsonwebtoken:jjwt-impl:0.11.5'
+    runtimeOnly 'io.jsonwebtoken:jjwt-jackson:0.11.5'
+
     // grpc
     implementation "io.grpc:grpc-netty-shaded:${grpcVersion}"
     implementation "io.grpc:grpc-protobuf:${grpcVersion}"
@@ -75,17 +83,6 @@
     implementation 'javax.annotation:javax.annotation-api:1.3.2'
 
     //google auth추가
-=======
-    // Google ID Token 검증용
-    implementation 'com.google.api-client:google-api-client:2.0.0'
-    implementation 'com.google.api-client:google-api-client-gson:2.0.0'
-
-    // JWT 토큰 발급용
-    implementation 'io.jsonwebtoken:jjwt-api:0.11.5'
-    runtimeOnly 'io.jsonwebtoken:jjwt-impl:0.11.5'
-    runtimeOnly 'io.jsonwebtoken:jjwt-jackson:0.11.5'
-
->>>>>>> 7a2aed08
 
 }
 
