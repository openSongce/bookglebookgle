--- conflicted
+++ resolved
@@ -65,7 +65,6 @@
     implementation 'org.springframework.boot:spring-boot-starter-data-redis'
     implementation 'io.lettuce:lettuce-core'
 
-<<<<<<< HEAD
     // grpc
     implementation "io.grpc:grpc-netty-shaded:${grpcVersion}"
     implementation "io.grpc:grpc-protobuf:${grpcVersion}"
@@ -73,10 +72,9 @@
     implementation "com.google.protobuf:protobuf-java:${protobufVersion}"
 
     implementation 'javax.annotation:javax.annotation-api:1.3.2'
-=======
+
     //google auth추가
 
->>>>>>> 2ec128dc
 }
 
 tasks.named('test') {
