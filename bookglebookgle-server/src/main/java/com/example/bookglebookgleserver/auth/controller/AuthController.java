--- conflicted
+++ resolved
@@ -132,13 +132,6 @@
     }
 
 
-
-
-
-
-
-
-
     @PostMapping("/signup/email")
     public ResponseEntity<String> signup(@RequestBody SignupRequest request) {
         System.out.println("signup 요청 도달");
@@ -198,18 +191,15 @@
         String accessToken = jwtService.createAccessToken(user.getEmail());
         String refreshToken= jwtService.createRefreshToken(user.getEmail());
 
-<<<<<<< HEAD
+
+        refreshTokenService.saveRefreshToken(user.getEmail(), refreshToken);
+
+
         JwtResponse response = new JwtResponse(accessToken,
                 refreshToken,
                 user.getEmail(),
                 user.getNickname(),
                 user.getProfileImageUrl());
-=======
-
-        refreshTokenService.saveRefreshToken(user.getEmail(), refreshToken);
-
-        JwtResponse response = new JwtResponse(accessToken, refreshToken);
->>>>>>> bac6c07b
         return ResponseEntity.ok(response);
 
     }
