package com.example.bookglebookgleserver.chat.grpc;

import com.example.bookglebookgleserver.chat.ChatMessage;
import com.bgbg.ai.grpc.AIServiceProto.ChatMessageResponse; // (AI 응답용 proto 메시지 import)
import com.bgbg.ai.grpc.AIServiceProto.DiscussionInitResponse; // ★ 추가: 토론 시작 응답
import com.example.bookglebookgleserver.chat.ChatServiceGrpc;
import com.example.bookglebookgleserver.chat.QuizEnd;
import com.example.bookglebookgleserver.chat.QuizQuestion;
import com.example.bookglebookgleserver.chat.entity.ChatRoom;
import com.example.bookglebookgleserver.chat.repository.ChatMessageRepository;
import com.example.bookglebookgleserver.chat.repository.ChatRoomRepository;
import com.example.bookglebookgleserver.user.entity.User;
import com.example.bookglebookgleserver.user.repository.UserRepository;
import io.grpc.stub.StreamObserver;
import jakarta.annotation.PreDestroy;
import lombok.RequiredArgsConstructor;
import lombok.extern.slf4j.Slf4j;
import net.devh.boot.grpc.server.service.GrpcService;

import java.time.Instant;
import java.time.ZoneId;
import java.util.Map;
import java.util.Set;
import java.util.concurrent.ConcurrentHashMap;
import java.util.concurrent.CopyOnWriteArraySet;

import java.util.List;
import java.util.ArrayList;
import java.util.concurrent.ScheduledExecutorService;
import java.util.concurrent.ScheduledFuture;
import java.util.concurrent.Executors;
import java.util.concurrent.TimeUnit;

@Slf4j
@GrpcService
@RequiredArgsConstructor
public class ChatGrpcService extends ChatServiceGrpc.ChatServiceImplBase {

    private final ChatMessageRepository chatMessageRepository;
    private final ChatRoomRepository chatRoomRepository;
    private final UserRepository userRepository;
    private final AiServiceClient aiServiceClient;

    // 채팅방별로 클라이언트 목록 관리
    private final ConcurrentHashMap<Long, Set<StreamObserver<ChatMessage>>> roomObservers = new ConcurrentHashMap<>();
    // 토론 활성 상태 관리
    private final ConcurrentHashMap<Long, Boolean> discussionActiveMap = new ConcurrentHashMap<>();

    // ✅ 퀴즈 상태/스케줄 관리
    private final ConcurrentHashMap<Long, QuizRunner> quizRunners = new ConcurrentHashMap<>();
    private final ScheduledExecutorService scheduler = Executors.newScheduledThreadPool(2);

    @Override
    public StreamObserver<ChatMessage> chat(StreamObserver<ChatMessage> responseObserver) {
        return new StreamObserver<>() {
            private Long groupId = null;

            @Override
            public void onNext(ChatMessage message) {
                try {
                    if (groupId == null) {
                        groupId = message.getGroupId();
                        roomObservers.computeIfAbsent(groupId, k -> new CopyOnWriteArraySet<>()).add(responseObserver);
                        log.info("[gRPC-Chat] 그룹 {}에 클라이언트 연결! 현재 접속 수: {}", groupId, roomObservers.get(groupId).size());
                    }

                    String msgType = message.getType();

                    if ("QUIZ_START".equals(msgType)) {
                        try {
                            QuizStartParam p = parseQuizStart(message);

                            // groupId(채팅방)와 meetingId 정합성 체크: 다르면 거부
                            if (!String.valueOf(groupId).equals(p.meetingId())) {
                                log.warn("[QUIZ_START] meetingId != groupId (meetingId={}, groupId={})", p.meetingId(), groupId);
                                broadcastSystem(groupId, "퀴즈 시작 실패: meetingId가 방 ID와 다릅니다.");
                                return;
                            }

                            startQuiz(groupId, message.getSenderId(), p);
//                            ChatGrpcService.this.broadcastToRoom(groupId, message);
                        } catch (IllegalArgumentException ex) {
                            log.warn("[QUIZ_START] 잘못된 요청: {}", ex.getMessage());
                            broadcastSystem(groupId, "퀴즈 시작 실패: " + ex.getMessage());
                        } catch (Exception ex) {
                            log.error("[QUIZ_START] 처리 중 오류", ex);
                            broadcastSystem(groupId, "퀴즈 시작 실패: 서버 오류");
                        }
                        return;
                    }

                    // ==== ✅ 퀴즈 강제 종료 ====
                    if ("QUIZ_CANCEL".equals(msgType)) {
                        stopQuiz(groupId, "CANCELLED");
                        ChatGrpcService.this.broadcastToRoom(groupId, message);
                        return;
                    }

                    if ("QUIZ_ANSWER".equals(msgType)) {
                        var qa = message.getQuizAnswer();
                        var runner = quizRunners.get(groupId);
                        if (runner != null) {
                            runner.handleAnswer(
                                    message.getSenderId(),
                                    qa.getQuizId(),
                                    qa.getQuestionIndex(),
                                    qa.getSelectedIndex()
                            );
                        }
                        ChatGrpcService.this.broadcastToRoom(groupId, message);
                        return; // 다른 처리 안 함
                    }

                    // === 1. 토론 시그널 분기 및 ai_service gRPC 호출 ===
                    if ("DISCUSSION_START".equals(msgType)) {
                        log.info("[gRPC-Chat] 토론 시작 시그널 수신 - groupId={}", groupId);
                        discussionActiveMap.put(groupId, true); // 토론 활성화
                        try {
                            // ★ AI 서버에 토론 시작 요청 후 응답 수신
                            DiscussionInitResponse resp = aiServiceClient.initializeDiscussion(groupId);

                            if (!resp.getSuccess()) {
                                // 실패 시 상태 롤백 및 안내
                                discussionActiveMap.remove(groupId);
                                broadcastSystem(groupId, "토론 시작 실패: " + resp.getMessage());
                                return;
                            }


                            // 2) ★ 토론 토픽/추천 토픽 방송
                            ChatMessage topicsMsg = ChatMessage.newBuilder()
                                    .setGroupId(groupId)
                                    .setSenderId(0L)
                                    .setSenderName("AI")
                                    .setTimestamp(System.currentTimeMillis())
                                    .setType("AI_RESPONSE") // 프론트와 합의된 타입
                                    .setAiResponse(resp.getRecommendedTopic()) // 추천 토픽(없으면 빈 문자열)
                                    .addAllSuggestedTopics(resp.getDiscussionTopicsList()) // 핵심: 토픽 목록
                                    .build();

                            ChatGrpcService.this.broadcastToRoom(groupId, topicsMsg);

                        } catch (Exception e) {
                            log.error("[gRPC-Chat] AI 토론 시작 요청 실패", e);
                            discussionActiveMap.remove(groupId);
                            broadcastSystem(groupId, "토론 시작 실패: 서버 오류");
                        }
                        return;
                    } else if ("DISCUSSION_END".equals(msgType)) {
                        log.info("[gRPC-Chat] 토론 종료 시그널 수신 - groupId={}", groupId);
                        discussionActiveMap.remove(groupId); // 토론 비활성화
                        try {
                            aiServiceClient.endDiscussion(groupId);
                        } catch (Exception e) {
                            log.error("[gRPC-Chat] AI 토론 종료 요청 실패", e);
                        }
                        ChatGrpcService.this.broadcastToRoom(groupId, message);
                        return;
                    }
                    // === 2. 토론 중 AI Moderation (피드백/알림) 요청 ===
                    else if (isDiscussionActive(groupId)) {
                        ChatGrpcService.this.broadcastToRoom(groupId, message);
                        aiServiceClient.streamChatModeration(
                                groupId, message.getSenderId(), message.getSenderName(), message.getContent(),
                                new StreamObserver<ChatMessageResponse>() {
                                    @Override
                                    public void onNext(ChatMessageResponse aiResp) {
                                        ChatMessage aiMsg = ChatMessage.newBuilder()
                                                .setGroupId(groupId)
                                                .setSenderId(0L)
                                                .setSenderName("AI")
                                                .setTimestamp(System.currentTimeMillis())
                                                .setType("AI_RESPONSE")
                                                .setAiResponse(aiResp.getAiResponse())
                                                .addAllSuggestedTopics(aiResp.getSuggestedTopicsList())
                                                .build();
                                        ChatGrpcService.this.broadcastToRoom(groupId, aiMsg);
                                    }
                                    @Override public void onError(Throwable t) { log.error("AI 응답 오류", t); }
                                    @Override public void onCompleted() { }
                                }
                        );
                        return;
                    }
                    // === 3. 일반 채팅 메시지 처리 ===
                    else {
                        saveAndBroadcastNormalMessage(message, groupId);
                        return;
                    }

                } catch (Exception e) {
                    log.error("[gRPC-Chat] 처리 중 예외 발생", e);
                }
            }

            private void saveAndBroadcastNormalMessage(ChatMessage message, Long groupId) {
                // 채팅방, 유저 조회 및 예외처리
                ChatRoom chatRoom = chatRoomRepository.findById(groupId).orElse(null);
                if (chatRoom == null) {
                    log.warn("[gRPC-Chat] groupId={} ChatRoom 없음! 메시지 저장/전송 생략: {}", groupId, message.getContent());
                    return;
                }
                User sender = userRepository.findById(message.getSenderId()).orElse(null);
                if (sender == null) {
                    log.warn("[gRPC-Chat] senderId={} User 없음! 메시지 저장/전송 생략", message.getSenderId());
                    return;
                }
                // DB 저장
                try {
                    com.example.bookglebookgleserver.chat.entity.ChatMessage entity =
                            com.example.bookglebookgleserver.chat.entity.ChatMessage.builder()
                                    .chatRoom(chatRoom)
                                    .sender(sender)
                                    .content(message.getContent())
                                    .createdAt(Instant.ofEpochMilli(message.getTimestamp())
                                            .atZone(ZoneId.systemDefault())
                                            .toLocalDateTime())
                                    .build();
                    chatMessageRepository.save(entity);
                    log.info("[gRPC-Chat] 메시지 저장: roomId={}, sender={}, content={}", groupId, sender.getId(), message.getContent());
                } catch (Exception ex) {
                    log.error("[gRPC-Chat] 메시지 저장 에러: {}", ex.getMessage(), ex);
                }
                // 브로드캐스트
                ChatGrpcService.this.broadcastToRoom(groupId, message);
            }

            @Override
            public void onError(Throwable t) {
                log.error("[gRPC-Chat] 클라이언트 채널 오류 발생: {}", t.getMessage(), t);
                removeObserver();
            }

            @Override
            public void onCompleted() {
                log.info("[gRPC-Chat] 클라이언트 채널 정상 종료");
                removeObserver();
                responseObserver.onCompleted();
            }

            private void removeObserver() {
                if (groupId != null) {
                    Set<StreamObserver<ChatMessage>> observers = roomObservers.get(groupId);
                    if (observers != null) {
                        observers.remove(responseObserver);
                        log.info("[gRPC-Chat] 그룹 {}에서 클라이언트 연결 해제! 남은 접속 수: {}", groupId, observers.size());
                    }
                }
            }

            private boolean isDiscussionActive(Long groupId) {
                return discussionActiveMap.getOrDefault(groupId, false);
            }
        };
    }

    // === 퀴즈 시작 ===
    private void startQuiz(Long groupId, Long senderId, QuizStartParam p) {
        // TODO: 방장 권한 체크
        if (quizRunners.containsKey(groupId)) {
            broadcastSystem(groupId, "이미 진행 중인 퀴즈가 있습니다.");
            return;
        }

        log.info("[QUIZ_START] groupId={}, meetingId={}, documentId={}, progress={}, total={}",
                groupId, p.meetingId(), p.documentId(), p.progressPercentage(), p.totalQuestions());

        if (p.documentId() == null || p.documentId().isBlank() ||
                p.meetingId()  == null || p.meetingId().isBlank()) {
            throw new IllegalArgumentException("documentId와 meetingId는 필수입니다.");
        }

        // (이중 체크) 방 ID와 meetingId 일치 보장
        if (!String.valueOf(groupId).equals(p.meetingId())) {
            throw new IllegalArgumentException("meetingId가 방 ID와 일치하지 않습니다.");
        }

        // AI에서 문제 세트 수신
        var result = aiServiceClient.generateQuiz(String.valueOf(groupId)
                , String.valueOf(groupId)
                , p.progressPercentage());
        var items = result.items();
        int total = Math.min(p.totalQuestions(), items.size());
        if (total <= 0) {
            broadcastSystem(groupId, "퀴즈 문제를 불러오지 못했습니다.");
            return;
        }

        // 진도율 → Phase 매핑
        com.example.bookglebookgleserver.chat.QuizPhase phase =
                (p.progressPercentage() >= 100)
                        ? com.example.bookglebookgleserver.chat.QuizPhase.FINAL
                        : com.example.bookglebookgleserver.chat.QuizPhase.MIDTERM;

        //  서버가 풍부한 QUIZ_START 메시지(진도율 포함) 브로드캐스트
        ChatMessage startMsg = ChatMessage.newBuilder()
                .setGroupId(groupId)
                .setType("QUIZ_START")
                .setTimestamp(System.currentTimeMillis())
                .setQuizStart(com.example.bookglebookgleserver.chat.QuizStart.newBuilder()
                        .setGroupId(groupId)
                        .setMeetingId(p.meetingId())
                        .setDocumentId(p.documentId())
                        .setPhase(phase)
                        .setProgressPercentage(p.progressPercentage()) // ★ 여기!
                        .setTotalQuestions(total)
                        .setQuizId(result.quizId())
                        .setStartedAt(System.currentTimeMillis())
                        .build())
                .build();
        broadcastToRoom(groupId, startMsg);

        //  Runner에 phase/진도율도 보관
        QuizRunner runner = new QuizRunner(
                result.quizId(), groupId, items, total,
                phase, p.progressPercentage(),                 // ★ 추가
                (java.util.function.Consumer<com.example.bookglebookgleserver.chat.ChatMessage>)
                        (m -> ChatGrpcService.this.broadcastToRoom(groupId, m)),
                scheduler,
<<<<<<< HEAD
                () -> quizRunners.remove(groupId) // 종료 시 맵에서 제거
=======
                () -> quizRunners.remove(groupId)
>>>>>>> 5eefbe34
        );
        quizRunners.put(groupId, runner);

        // 1번 문제(+정답) 즉시 송출, 이후 15초 간격
        runner.start();
    }

    // === 퀴즈 종료/정리 ===
    private void stopQuiz(Long groupId, String reason) {
        var r = quizRunners.remove(groupId);
        if (r != null) r.stop(reason);
    }

    private void broadcastSystem(Long groupId, String content) {
        broadcastToRoom(groupId, ChatMessage.newBuilder()
                .setGroupId(groupId)
                .setType("SYSTEM")
                .setContent(content)
                .setTimestamp(System.currentTimeMillis())
                .build());
    }

    // === 간단 파서(프론트가 별도 payload 안 보낸다고 가정 시) ===
    private QuizStartParam parseQuizStart(ChatMessage msg) {
        // 실제로는 msg에 QuizStart payload를 넣는 게 더 좋음.
        // 여기서는 content 파싱 예시만.
        // ex) "documentId=doc_xxx;meetingId=meet_xxx;progress=50;total=4"
        String documentId = null;
        String meetingId = null;
        int progress = 50;
        int total = 4;

        // 1) proto payload 우선
        try {
            if (msg.hasQuizStart()) {
                var qs = msg.getQuizStart();
                String doc = qs.getDocumentId(); // 빈 문자열일 수 있음(proto3 기본)
                String meet = qs.getMeetingId();

                if (doc != null && !doc.isBlank()) {
                    documentId = doc.trim();
                }
                if (meet != null && !meet.isBlank()) {
                    meetingId = meet.trim();
                }
                if (qs.getProgressPercentage() > 0) progress = qs.getProgressPercentage();
                if (qs.getTotalQuestions() > 0)     total    = qs.getTotalQuestions();
            }
        } catch (Exception ignored) {}

        // 2) content key=value fallback
        if ((documentId == null || meetingId == null) && msg.getContent() != null) {
            for (String part : msg.getContent().split("[;,&]")) {
                String[] kv = part.split("=");
                if (kv.length != 2) continue;
                switch (kv[0].trim()) {
                    case "documentId" -> documentId = kv[1].trim();
                    case "meetingId"  -> meetingId  = kv[1].trim();
                    case "progress"   -> progress   = Integer.parseInt(kv[1].trim());
                    case "total"      -> total      = Integer.parseInt(kv[1].trim());
                }
            }
        }

        // 3) 필수값 최종 검증: 하나라도 없으면 예외
        if (documentId == null || documentId.isBlank()) {
            throw new IllegalArgumentException("documentId가 없습니다.");
        }
        if (meetingId == null || meetingId.isBlank()) {
            throw new IllegalArgumentException("meetingId가 없습니다.");
        }

        return new QuizStartParam(documentId, meetingId, progress, total);
    }
    private record QuizStartParam(String documentId, String meetingId, int progressPercentage, int totalQuestions) {}

    private static class QuizRunner {
        private final String quizId;
        private final long groupId;
        private final List<AiServiceClient.QuizItem> items;
        private final int total;

        private final com.example.bookglebookgleserver.chat.QuizPhase phase; //추가
        private final int progressPercentage; //퍼센트

        private final ScheduledExecutorService scheduler;
        // import 충돌 방지: 필드 제네릭을 FQCN으로
        private final java.util.function.Consumer<com.example.bookglebookgleserver.chat.ChatMessage> broadcaster;
        private final Runnable onFinish;

        private volatile int idx = 0;                 // 현재 문제 index
        private ScheduledFuture<?> future;

        // 정답 집계: userId -> 맞춘 개수
        private final ConcurrentHashMap<Long, Integer> correctCounts = new ConcurrentHashMap<>();
<<<<<<< HEAD

        // 현재 문제에서 중복 제출 방지
=======
        //  현재 문제에서 중복 제출 방지
>>>>>>> 5eefbe34
        private final Set<Long> answeredThisQuestion = ConcurrentHashMap.newKeySet();

        QuizRunner(String quizId,
                   long groupId,
                   List<AiServiceClient.QuizItem> items,
                   int total,
                   com.example.bookglebookgleserver.chat.QuizPhase phase,   //
                   int progressPercentage,                                   //
                   java.util.function.Consumer<com.example.bookglebookgleserver.chat.ChatMessage> broadcaster,
                   ScheduledExecutorService scheduler,
                   Runnable onFinish) {
            this.quizId = quizId;
            this.groupId = groupId;
            this.items = items;
            this.total = total;
            this.phase = phase;                          //
            this.progressPercentage = progressPercentage;//
            this.broadcaster = broadcaster;
            this.scheduler = scheduler;
            this.onFinish = onFinish;
        }

        void start() {
            // 1번 문제(+정답) 즉시
            sendCurrent();

            // 이후 15초마다 다음 문제(+정답)
            future = scheduler.scheduleAtFixedRate(() -> {
                // 다음 문제로 넘어가기 전에, 현재 문제에 대한 중복 제출 기록 초기화
                answeredThisQuestion.clear();

                idx++;
                if (idx >= total) {
                    // 끝: 요약 먼저, 그 다음 종료 알림
                    broadcastSummary();
                    stop("COMPLETED");
                    return;
                }
                sendCurrent();
            }, 15, 15, TimeUnit.SECONDS);
        }

        // 정답 제출 처리
        void handleAnswer(long userId, String quizId, int questionIndex, int selectedIndex) {
            if (!this.quizId.equals(quizId)) return;
            if (questionIndex != idx) return;           // 현재 문제에 대해서만 인정
            if (!answeredThisQuestion.add(userId)) return; // 이미 제출했다면 무시

            var item = items.get(questionIndex);
            if (selectedIndex == item.correctIdx()) {
                correctCounts.merge(userId, 1, Integer::sum);
            }
        }

        //최종 요약 브로드캐스트
        private void broadcastSummary() {
            // 정답수 desc, userId asc 정렬
            List<Map.Entry<Long, Integer>> ranking = new ArrayList<>(correctCounts.entrySet());
            ranking.sort((a, b) -> {
                int c = Integer.compare(b.getValue(), a.getValue());
                if (c != 0) return c;
                return Long.compare(a.getKey(), b.getKey());
            });

            var sum = com.example.bookglebookgleserver.chat.QuizSummary.newBuilder()
                    .setQuizId(quizId)
<<<<<<< HEAD
                    .setTotalQuestions(total);
=======
                    .setPhase(phase)
                    .setTotalQuestions(total);  // 필요시 phase 등 추가 가능
>>>>>>> 5eefbe34

            int rank = 1;
            for (var e : ranking) {
                sum.addScores(com.example.bookglebookgleserver.chat.UserScore.newBuilder()
                        .setUserId(e.getKey())
                        .setNickname("") // 필요 시 닉네임 채우기
                        .setCorrectCount(e.getValue())
                        .setRank(rank++)
                        .build());
            }

            ChatMessage summaryMsg = ChatMessage.newBuilder()
                    .setGroupId(groupId)
                    .setType("QUIZ_SUMMARY")
                    .setTimestamp(System.currentTimeMillis())
                    .setQuizSummary(sum.build())
                    .build();
            broadcaster.accept(summaryMsg);
        }

        void stop(String reason) {
            if (future != null && !future.isCancelled()) future.cancel(false);

            if (onFinish != null) onFinish.run();

            ChatMessage end = ChatMessage.newBuilder()
                    .setGroupId(groupId)
                    .setType("QUIZ_END")
                    .setTimestamp(System.currentTimeMillis())
                    .setQuizEnd(QuizEnd.newBuilder()
                            .setQuizId(quizId)
                            .setReason(reason)
                            .build())
                    .build();
            broadcaster.accept(end);
        }

        private void sendCurrent() {
            var it = items.get(idx);
            ChatMessage msg = ChatMessage.newBuilder()
                    .setGroupId(groupId)
                    .setType("QUIZ_QUESTION") // 문제+정답 같이 담아 보냄
                    .setTimestamp(System.currentTimeMillis())
                    .setQuizQuestion(QuizQuestion.newBuilder()
                            .setQuizId(quizId)
                            .setQuestionIndex(idx)
                            .setQuestionText(it.text())
                            .addAllOptions(it.options())
                            .setTimeoutSeconds(15)
                            .setIssuedAt(System.currentTimeMillis())
                            .setCorrectAnswerIndex(it.correctIdx())  // ✅ 정답 포함
                            .build())
                    .build();
            broadcaster.accept(msg);
        }
    }

    // ChatGrpcService 클래스 바깥 메서드 (외부에서 사용)
    private void broadcastToRoom(Long groupId, ChatMessage msg) {
        Set<StreamObserver<ChatMessage>> observers = roomObservers.get(groupId);
        if (observers == null || observers.isEmpty()) return;

        // 예외 난 스트림 정리
        List<StreamObserver<ChatMessage>> toRemove = new ArrayList<>();

        for (StreamObserver<ChatMessage> observer : observers) {
            try {
                observer.onNext(msg);
            } catch (Exception e) {
                toRemove.add(observer);
            }
        }

        // 끊긴 스트림 제거
        for (StreamObserver<ChatMessage> o : toRemove) {
            observers.remove(o);
            try { o.onCompleted(); } catch (Exception ignored) {}
        }
    }

    @PreDestroy
    public void shutdownScheduler() {
        scheduler.shutdownNow();
    }
}<|MERGE_RESOLUTION|>--- conflicted
+++ resolved
@@ -49,6 +49,9 @@
     // ✅ 퀴즈 상태/스케줄 관리
     private final ConcurrentHashMap<Long, QuizRunner> quizRunners = new ConcurrentHashMap<>();
     private final ScheduledExecutorService scheduler = Executors.newScheduledThreadPool(2);
+
+
+
 
     @Override
     public StreamObserver<ChatMessage> chat(StreamObserver<ChatMessage> responseObserver) {
@@ -317,11 +320,7 @@
                 (java.util.function.Consumer<com.example.bookglebookgleserver.chat.ChatMessage>)
                         (m -> ChatGrpcService.this.broadcastToRoom(groupId, m)),
                 scheduler,
-<<<<<<< HEAD
-                () -> quizRunners.remove(groupId) // 종료 시 맵에서 제거
-=======
                 () -> quizRunners.remove(groupId)
->>>>>>> 5eefbe34
         );
         quizRunners.put(groupId, runner);
 
@@ -398,6 +397,7 @@
     }
     private record QuizStartParam(String documentId, String meetingId, int progressPercentage, int totalQuestions) {}
 
+
     private static class QuizRunner {
         private final String quizId;
         private final long groupId;
@@ -417,12 +417,7 @@
 
         // 정답 집계: userId -> 맞춘 개수
         private final ConcurrentHashMap<Long, Integer> correctCounts = new ConcurrentHashMap<>();
-<<<<<<< HEAD
-
-        // 현재 문제에서 중복 제출 방지
-=======
         //  현재 문제에서 중복 제출 방지
->>>>>>> 5eefbe34
         private final Set<Long> answeredThisQuestion = ConcurrentHashMap.newKeySet();
 
         QuizRunner(String quizId,
@@ -489,12 +484,8 @@
 
             var sum = com.example.bookglebookgleserver.chat.QuizSummary.newBuilder()
                     .setQuizId(quizId)
-<<<<<<< HEAD
-                    .setTotalQuestions(total);
-=======
                     .setPhase(phase)
                     .setTotalQuestions(total);  // 필요시 phase 등 추가 가능
->>>>>>> 5eefbe34
 
             int rank = 1;
             for (var e : ranking) {
