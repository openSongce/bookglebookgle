server:
  port: 8081

ocr:
  server:
<<<<<<< HEAD
    url: http://bgbg-container:50052/ocr
=======
    url: 52.79.59.66:50052
>>>>>>> 35220e11

spring:
  config:
    import: optional:env[.env]
  datasource:
#    url: jdbc:mysql://127.0.0.1:3307/bookglebookgle
    url: jdbc:mysql://mysql:3306/bookglebookgle
    username: ${DB_USERNAME}
    password: ${DB_PASSWORD}
    driver-class-name: com.mysql.cj.jdbc.Driver

  mail:
    host: smtp.gmail.com
    port: 587
    username: ${MAIL_USERNAME}
    password: ${MAIL_PASSWORD}
    properties:
      mail:
        smtp:
          auth: true
          starttls:
            enable: true


  redis:
    host: localhost
    port: 6379


  jpa:
    hibernate:
      ddl-auto: update
    show-sql: true
    properties:
      hibernate:
        format_sql: true
        dialect: org.hibernate.dialect.MySQL8Dialect

  servlet:
    multipart:
      max-file-size: 50MB
      max-request-size: 50MB<|MERGE_RESOLUTION|>--- conflicted
+++ resolved
@@ -3,11 +3,7 @@
 
 ocr:
   server:
-<<<<<<< HEAD
-    url: http://bgbg-container:50052/ocr
-=======
     url: 52.79.59.66:50052
->>>>>>> 35220e11
 
 spring:
   config:
