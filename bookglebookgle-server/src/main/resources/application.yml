--- conflicted
+++ resolved
@@ -1,24 +1,15 @@
-
-
+server:
+  port: 8081
 
 spring:
   config:
       import: optional:file:.env
   datasource:
-<<<<<<< HEAD
-    #url: jdbc:mysql://mysql:3306/bookglebookgle
-    url: jdbc:mysql://127.0.0.1:3307/bookglebookgle
-
-=======
     url: jdbc:mysql://127.0.0.1:3307/bookglebookgle
     #url: jdbc:mysql://localhost:3307/bookglebookgle
->>>>>>> d8535371
     username: ${DB_USERNAME}
     password: ${DB_PASSWORD}
     driver-class-name: com.mysql.cj.jdbc.Driver
-
-server:
-  port: 8081
 
   jpa:
     hibernate:
